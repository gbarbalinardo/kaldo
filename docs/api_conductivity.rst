--- conflicted
+++ resolved
@@ -2,15 +2,9 @@
 
 .. currentmodule:: ballistico.conductivity
 
-<<<<<<< HEAD
-###########################
-Conductivity API Reference
-###########################
-=======
 ############################
 Conductivity API Reference
 ############################
->>>>>>> 761b9a5e
 
 The conductivity class is used to calculate the thermal conductivity in one of the four 
 frameworks outline in the theory portion. When building a conductivity class object,
