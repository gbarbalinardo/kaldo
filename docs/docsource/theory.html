--- conflicted
+++ resolved
@@ -1,9 +1,10 @@
 
 <!DOCTYPE html>
 
-<html xmlns="http://www.w3.org/1999/xhtml">
+<html>
   <head>
     <meta charset="utf-8" />
+    <meta name="viewport" content="width=device-width, initial-scale=1.0">
   <meta name="viewport" content="width=device-width,initial-scale=1">
   <meta http-equiv="x-ua-compatible" content="ie=edge">
   <meta name="lang:clipboard.copy" content="Copy to clipboard">
@@ -16,7 +17,7 @@
   <meta name="lang:search.result.other" content="# matching documents">
   <meta name="lang:search.tokenizer" content="[\s\-]+">
 
-  
+
     <link href="https://fonts.gstatic.com/" rel="preconnect" crossorigin>
     <link href="https://fonts.googleapis.com/css?family=Roboto+Mono:400,500,700|Roboto:300,400,400i,700&display=fallback" rel="stylesheet">
 
@@ -32,17 +33,17 @@
         font-family: "Roboto Mono", "Courier New", Courier, monospace
       }
     </style>
-  
+
 
   <link rel="stylesheet" href="../_static/stylesheets/application.css"/>
   <link rel="stylesheet" href="../_static/stylesheets/application-palette.css"/>
   <link rel="stylesheet" href="../_static/stylesheets/application-fixes.css"/>
-  
+
   <link rel="stylesheet" href="../_static/fonts/material-icons.css"/>
-  
+
   <meta name="theme-color" content="#3f51b5">
   <script src="../_static/javascripts/modernizr.js"></script>
-  
+
   <script>
       window.ga = window.ga || function () {
           (ga.q = ga.q || []).push(arguments)
@@ -52,8 +53,8 @@
       ga('send', 'pageview');
   </script>
   <script async src='https://www.google-analytics.com/analytics.js'></script>
-  
-  
+
+
     <title>Introduction &#8212; kALDo  documentation</title>
     <link rel="stylesheet" href="../_static/material.css" type="text/css" />
     <link rel="stylesheet" href="../_static/pygments.css" type="text/css" />
@@ -67,21 +68,21 @@
     <link rel="search" title="Search" href="../search.html" />
     <link rel="next" title="ForceConstants API Reference" href="api_forceconstants.html" />
     <link rel="prev" title="Quick Install" href="introduction.html" />
-  
-   
+
+
 
   </head>
   <body dir=ltr
         data-md-color-primary=red data-md-color-accent=orange>
-  
+
   <svg class="md-svg">
     <defs data-children-count="0">
-      
+
       <svg xmlns="http://www.w3.org/2000/svg" width="416" height="448" viewBox="0 0 416 448" id="__github"><path fill="currentColor" d="M160 304q0 10-3.125 20.5t-10.75 19T128 352t-18.125-8.5-10.75-19T96 304t3.125-20.5 10.75-19T128 256t18.125 8.5 10.75 19T160 304zm160 0q0 10-3.125 20.5t-10.75 19T288 352t-18.125-8.5-10.75-19T256 304t3.125-20.5 10.75-19T288 256t18.125 8.5 10.75 19T320 304zm40 0q0-30-17.25-51T296 232q-10.25 0-48.75 5.25Q229.5 240 208 240t-39.25-2.75Q130.75 232 120 232q-29.5 0-46.75 21T56 304q0 22 8 38.375t20.25 25.75 30.5 15 35 7.375 37.25 1.75h42q20.5 0 37.25-1.75t35-7.375 30.5-15 20.25-25.75T360 304zm56-44q0 51.75-15.25 82.75-9.5 19.25-26.375 33.25t-35.25 21.5-42.5 11.875-42.875 5.5T212 416q-19.5 0-35.5-.75t-36.875-3.125-38.125-7.5-34.25-12.875T37 371.5t-21.5-28.75Q0 312 0 260q0-59.25 34-99-6.75-20.5-6.75-42.5 0-29 12.75-54.5 27 0 47.5 9.875t47.25 30.875Q171.5 96 212 96q37 0 70 8 26.25-20.5 46.75-30.25T376 64q12.75 25.5 12.75 54.5 0 21.75-6.75 42 34 40 34 99.5z"/></svg>
-      
+
     </defs>
   </svg>
-  
+
   <input class="md-toggle" data-md-toggle="drawer" type="checkbox" id="__drawer">
   <input class="md-toggle" data-md-toggle="search" type="checkbox" id="__search">
   <label class="md-overlay" data-md-component="overlay" for="__drawer"></label>
@@ -92,9 +93,9 @@
       <div class="md-flex__cell md-flex__cell--shrink">
         <a href="../index.html" title="kALDo  documentation"
            class="md-header-nav__button md-logo">
-          
+
             &nbsp;
-          
+
         </a>
       </div>
       <div class="md-flex__cell md-flex__cell--shrink">
@@ -108,7 +109,7 @@
       </div>
       <div class="md-flex__cell md-flex__cell--shrink">
         <label class="md-icon md-icon--search md-header-nav__button" for="__search"></label>
-        
+
 <div class="md-search" data-md-component="search" role="dialog">
   <label class="md-search__overlay" for="__search"></label>
   <div class="md-search__inner" role="search">
@@ -135,7 +136,7 @@
 </div>
 
       </div>
-      
+
         <div class="md-flex__cell md-flex__cell--shrink">
           <div class="md-header-nav__source">
             <a href="https://github.com/nanotheorygroup/kaldo" title="Go to repository" class="md-source" data-md-source="github">
@@ -145,16 +146,16 @@
         <use xlink:href="#__github" width="24" height="24"></use>
       </svg>
     </div>
-  
+
   <div class="md-source__repository">
     kALDo
   </div>
 </a>
           </div>
         </div>
-      
-      
-  
+
+
+
   <script src="../_static/javascripts/version_dropdown.js"></script>
   <script>
     var json_loc = "../"versions.json"",
@@ -162,17 +163,17 @@
         text = "Versions";
     $( document ).ready( add_version_dropdown(json_loc, target_loc, text));
   </script>
-  
+
 
     </div>
   </nav>
 </header>
 
-  
+
   <div class="md-container">
-    
-    
-    
+
+
+
   <nav class="md-tabs" data-md-component="tabs">
     <div class="md-tabs__inner md-grid">
       <ul class="md-tabs__list">
@@ -182,16 +183,16 @@
   </nav>
     <main class="md-main">
       <div class="md-main__inner md-grid" data-md-component="container">
-        
+
           <div class="md-sidebar md-sidebar--primary" data-md-component="navigation">
             <div class="md-sidebar__scrollwrap">
               <div class="md-sidebar__inner">
                 <nav class="md-nav md-nav--primary" data-md-level="0">
   <label class="md-nav__title md-nav__title--site" for="__drawer">
     <a href="../index.html" title="kALDo documentation" class="md-nav__button md-logo">
-      
+
         <img src="../_static/" alt=" logo" width="48" height="48">
-      
+
     </a>
     <a href="../index.html"
        title="kALDo documentation">kALDo</a>
@@ -204,99 +205,99 @@
         <use xlink:href="#__github" width="24" height="24"></use>
       </svg>
     </div>
-  
+
   <div class="md-source__repository">
     kALDo
   </div>
 </a>
     </div>
-  
-  
-
-  
+
+
+
+
   <ul class="md-nav__list">
     <li class="md-nav__item">
-    
+
       <span class="md-nav__link caption"><span class="caption-text">Documentation</span></span>
-    
-    </li>
-    <li class="md-nav__item">
-    
-    
+
+    </li>
+    <li class="md-nav__item">
+
+
       <a href="introduction.html" class="md-nav__link">Quick Install</a>
-      
-    
-    </li>
-    <li class="md-nav__item">
-    
-    
+
+
+    </li>
+    <li class="md-nav__item">
+
+
       <a href="introduction.html#Interfacing-with-Other-Codes" class="md-nav__link">Interfacing with Other Codes</a>
-      
-    
-    </li>
-    <li class="md-nav__item">
-    
-    
+
+
+    </li>
+    <li class="md-nav__item">
+
+
       <a href="introduction.html#Output-Storage" class="md-nav__link">Output Storage</a>
-      
-    
-    </li>
-    <li class="md-nav__item">
-    
-    
+
+
+    </li>
+    <li class="md-nav__item">
+
+
       <a href="introduction.html#Code-Architecture" class="md-nav__link">Code Architecture</a>
-      
-    
-    </li>
-    <li class="md-nav__item">
-    
-    
+
+
+    </li>
+    <li class="md-nav__item">
+
+
       <a href="introduction.html#Main-Features" class="md-nav__link">Main Features</a>
-      
-    
-    </li>
-    <li class="md-nav__item">
-    
-    
+
+
+    </li>
+    <li class="md-nav__item">
+
+
       <a href="introduction.html#Copyright" class="md-nav__link">Copyright</a>
-      
-    
-    </li>
-    <li class="md-nav__item">
-    
-    
+
+
+    </li>
+    <li class="md-nav__item">
+
+
       <a href="introduction.html#Acknowledgements" class="md-nav__link">Acknowledgements</a>
-      
-    
-    </li>
-    <li class="md-nav__item">
-    
-    
+
+
+    </li>
+    <li class="md-nav__item">
+
+
       <a href="introduction.html#Other-codes" class="md-nav__link">Other codes</a>
-      
-    
-    </li>
-    <li class="md-nav__item">
-    
-    
+
+
+    </li>
+    <li class="md-nav__item">
+
+
       <a href="introduction.html#Project-template" class="md-nav__link">Project template</a>
-      
-    
-    </li>
-    <li class="md-nav__item">
-    
+
+
+    </li>
+    <li class="md-nav__item">
+
       <span class="md-nav__link caption"><span class="caption-text">Theory</span></span>
-    
-    </li>
-    <li class="md-nav__item">
-    
-    
+
+    </li>
+    <li class="md-nav__item">
+
+
     <input class="md-toggle md-nav__toggle" data-md-toggle="toc" type="checkbox" id="__toc">
     <label class="md-nav__link md-nav__link--active" for="__toc"> Introduction </label>
-    
+
       <a href="#" class="md-nav__link md-nav__link--active">Introduction</a>
-      
-        
+
+
 <nav class="md-nav md-nav--secondary">
     <label class="md-nav__title" for="__toc">Contents</label>
   <ul class="md-nav__list" data-md-scrollfix="">
@@ -320,75 +321,75 @@
         </li></ul>
             </nav>
         </li>
-    
+
 <li class="md-nav__item"><a class="md-nav__extra_link" href="../_sources/docsource/theory.ipynb.txt">Show Source</a> </li>
 
   </ul>
 </nav>
-      
-    
-    </li>
-    <li class="md-nav__item">
-    
-    
+
+
+    </li>
+    <li class="md-nav__item">
+
+
       <a href="#Theory" class="md-nav__link">Theory</a>
-      
-    
-    </li>
-    <li class="md-nav__item">
-    
-    
+
+
+    </li>
+    <li class="md-nav__item">
+
+
       <a href="#Benchmarks-applications" class="md-nav__link">Benchmarks applications</a>
-      
-    
-    </li>
-    <li class="md-nav__item">
-    
+
+
+    </li>
+    <li class="md-nav__item">
+
       <span class="md-nav__link caption"><span class="caption-text">API</span></span>
-    
-    </li>
-    <li class="md-nav__item">
-    
-    
+
+    </li>
+    <li class="md-nav__item">
+
+
       <a href="api_forceconstants.html" class="md-nav__link">ForceConstants API Reference</a>
-      
-    
-    </li>
-    <li class="md-nav__item">
-    
-    
+
+
+    </li>
+    <li class="md-nav__item">
+
+
       <a href="api_phonons.html" class="md-nav__link">Phonons API Reference</a>
-      
-    
-    </li>
-    <li class="md-nav__item">
-    
-    
+
+
+    </li>
+    <li class="md-nav__item">
+
+
       <a href="api_conductivity.html" class="md-nav__link">Conductivity API Reference</a>
-      
-    
-    </li>
-    <li class="md-nav__item">
-    
+
+
+    </li>
+    <li class="md-nav__item">
+
       <span class="md-nav__link caption"><span class="caption-text">Tutorials</span></span>
-    
-    </li>
-    <li class="md-nav__item">
-    
-    
+
+    </li>
+    <li class="md-nav__item">
+
+
       <a href="crystal_presentation.html" class="md-nav__link">Silicon diamond tutorial</a>
-      
-    
-    </li>
-    <li class="md-nav__item">
-    
-    
+
+
+    </li>
+    <li class="md-nav__item">
+
+
       <a href="amorphous_presentation.html" class="md-nav__link">Amorphous silicon tutorial</a>
-      
-    
+
+
     </li>
   </ul>
-  
+
 
 </nav>
               </div>
@@ -397,7 +398,7 @@
           <div class="md-sidebar md-sidebar--secondary" data-md-component="toc">
             <div class="md-sidebar__scrollwrap">
               <div class="md-sidebar__inner">
-                
+
 <nav class="md-nav md-nav--secondary">
     <label class="md-nav__title" for="__toc">Contents</label>
   <ul class="md-nav__list" data-md-scrollfix="">
@@ -421,7 +422,7 @@
         </li></ul>
             </nav>
         </li>
-    
+
 <li class="md-nav__item"><a class="md-nav__extra_link" href="../_sources/docsource/theory.ipynb.txt">Show Source</a> </li>
 
 <li id="searchbox" class="md-nav__item"></li>
@@ -431,10 +432,10 @@
               </div>
             </div>
           </div>
-        
+
         <div class="md-content">
           <article class="md-content__inner md-typeset" role="main">
-            
+
   <!-- ![funding]({{ site.url }}{{ site.baseurl }}/assets/images/gbarbalinardo-poster/funding.png) -->
 <h1 id="docsource-theory--page-root">Introduction<a class="headerlink" href="#docsource-theory--page-root" title="Permalink to this headline">¶</a></h1>
 <p>Understanding heat transport in semiconductors and insulators is of fundamental importance because of its technological impact in electronics and renewable energy harvesting and conversion. Anharmonic Lattice Dynamics provides a powerful framework for the description of heat transport at the nanoscale. One of the advantages of this method is that it naturally includes quantum effects due to atoms vibrations, which are needed to compute thermal properties of semiconductors widely use in
@@ -443,146 +444,146 @@
 
 
 <h1 id="Theory">Theory<a class="headerlink" href="#Theory" title="Permalink to this headline">¶</a></h1>
-<p>In semiconductors, electronic and vibrational dynamics often occur over different time scales, and can thus be decoupled using the Born Oppenheimer approximation. Under this assumption, the potential <span class="math">\phi</span> of a system made of <span class="math">N_{atoms}</span> atoms, is a function of all the <span class="math">x_{i\alpha}</span> atomic positions, where <span class="math">i</span> and <span class="math">\alpha</span> refer to the atomic and Cartesian indices, respectively. Near thermal equilibrium, the potential energy can be Taylor expanded in the atomic
-displacements, <span class="math">\mathbf{u}=\mathbf x-\mathbf{x}_{\rm equilibrium}</span>,</p>
-<div class="math">
-<p><span class="math">\phi(\{x_{i\alpha}\})=\phi_0 +
+<p>In semiconductors, electronic and vibrational dynamics often occur over different time scales, and can thus be decoupled using the Born Oppenheimer approximation. Under this assumption, the potential <img alt="\phi" class="math" src="../_images/math/8d4b26ae65ca854986cf150c8fbef20db93a402b.png"/> of a system made of <img alt="N_{atoms}" class="math" src="../_images/math/bced6265a9a5ed6d8a3f63f71ce29b2851f0e468.png"/> atoms, is a function of all the <img alt="x_{i\alpha}" class="math" src="../_images/math/21dfd2fd9265de558f67909e229063930f6967b8.png"/> atomic positions, where <img alt="i" class="math" src="../_images/math/8216274682ad4c02b3821d303fe8a1c94b09b3bd.png"/> and <img alt="\alpha" class="math" src="../_images/math/04d011ebcba612844adea8dbc1d9c21e8bc7bc26.png"/> refer to the atomic and Cartesian indices, respectively. Near thermal equilibrium, the potential energy can be Taylor expanded in the atomic
+displacements, <img alt="\mathbf{u}=\mathbf x-\mathbf{x}_{\rm equilibrium}" class="math" src="../_images/math/3ace6a7dd6a4122a46b2a4e2e6e791358e426948.png"/>,</p>
+<div class="math">
+<p><img alt="\phi(\{x_{i\alpha}\})=\phi_0 +
 \sum_{i\alpha}\phi^{\prime}_{i\alpha }u_{i\alpha}
 +\frac{1}{2}
 \sum_{i\alpha i'\alpha'}
-\phi^{\prime\prime}_{i\alpha i'\alpha '}u_{i\alpha} u_{i'\alpha'}+</span></p>
+\phi^{\prime\prime}_{i\alpha i'\alpha '}u_{i\alpha} u_{i'\alpha'}+" src="../_images/math/b8231ce8e7e8440797c8d7b36eb5383a4cac5ee0.png"/></p>
 </div><div class="math">
-<p><span class="math">+
+<p><img alt="+
 \frac{1}{3!}\sum_{i\alpha i'\alpha 'i''\alpha ''}
-\phi^{\prime\prime\prime}_{i\alpha i'\alpha 'i''\alpha ''} u_{i\alpha }u_{i'\alpha '} u_{i''\alpha ''}  + \dots,</span></p>
+\phi^{\prime\prime\prime}_{i\alpha i'\alpha 'i''\alpha ''} u_{i\alpha }u_{i'\alpha '} u_{i''\alpha ''}  + \dots," src="../_images/math/af41c508a6e811ff27b4524f93e47eeed5448720.png"/></p>
 </div><p>where</p>
 <div class="math">
-<p><span class="math">\phi^{\prime\prime}_{i\alpha i'\alpha '}=\frac{\partial^{2} \phi}{\partial u_{i\alpha } \partial u_{i'\alpha '} },\qquad
-\phi^{\prime\prime\prime}_{i\alpha i'\alpha 'i''\alpha ''}=\frac{\partial^{3} \phi}{\partial u_{i\alpha } \partial u_{i'\alpha '} \partial u_{i''\alpha ''}},</span></p>
-</div><p>are the second and third order interatomic force constants (IFC). The term <span class="math">\phi_0</span> can be discarded, and the forces <span class="math">F = - \phi^{\prime}</span> are zero at equilibrium.</p>
-<p>The IFCs can be evaluated by finite difference, which consists in calculating the difference between the forces acting on the system when one of the atoms is displaced by a small finite shift along a Cartesian direction. The second and third order IFCs need respectively, <span class="math">2N_{atoms}</span>, and <span class="math">4N_{atoms}^2</span> forces calculations. In crystals, this amount can be reduced exploiting the spatial symmetries of the system, or adopting a compressed sensing approach. In the framework of DFT, it is
+<p><img alt="\phi^{\prime\prime}_{i\alpha i'\alpha '}=\frac{\partial^{2} \phi}{\partial u_{i\alpha } \partial u_{i'\alpha '} },\qquad
+\phi^{\prime\prime\prime}_{i\alpha i'\alpha 'i''\alpha ''}=\frac{\partial^{3} \phi}{\partial u_{i\alpha } \partial u_{i'\alpha '} \partial u_{i''\alpha ''}}," src="../_images/math/26ebc3736f4e1ef9c0bf858eb8a0fe4eb600a764.png"/></p>
+</div><p>are the second and third order interatomic force constants (IFC). The term <img alt="\phi_0" class="math" src="../_images/math/dd3aff514ed62571a49b5f37e6b063339bc2298e.png"/> can be discarded, and the forces <img alt="F = - \phi^{\prime}" class="math" src="../_images/math/9e44fa34424c3d8a310d7bb9410ad05b3893a9ad.png"/> are zero at equilibrium.</p>
+<p>The IFCs can be evaluated by finite difference, which consists in calculating the difference between the forces acting on the system when one of the atoms is displaced by a small finite shift along a Cartesian direction. The second and third order IFCs need respectively, <img alt="2N_{atoms}" class="math" src="../_images/math/a851bcbc94808871668ab7cd7c1641d01659bab9.png"/>, and <img alt="4N_{atoms}^2" class="math" src="../_images/math/6779a356e76a5c8f597a0deac1036e003cb7d78d.png"/> forces calculations. In crystals, this amount can be reduced exploiting the spatial symmetries of the system, or adopting a compressed sensing approach. In the framework of DFT, it is
 also possible and often convenient to compute IFCs using perturbation theory.</p>
-<p>The dynamical matrix is the second order IFC rescaled by the masses, <span class="math">D_{i\alpha i'\alpha}=\phi^{\prime\prime}_{i\alpha i'\alpha'}/\sqrt{m_im_{i'}}</span>. It is diagonal in the phonons basis</p>
-<div class="math">
-<p><span class="math">\sum_{i'\alpha'} D_{i\alpha i'\alpha'}\eta_{i'\alpha'\mu} =\eta_{i\alpha\mu} \omega_\mu^2</span></p>
-</div><p>and <span class="math">\omega_\mu/(2\pi)</span> are the frequencies of the normal modes of the system.</p>
-<p>For crystals, where there is long range order due to the periodicity, the dimensionality of the problem can be reduced. The Fourier transfom maps the large direct space onto a compact volume in the reciprocal space: the Brillouin zone. More precisely we adopt a supercell approach, where we calculate the dynamical matrix on <span class="math">N_{\rm replicas}</span> replicas of a unit cell of <span class="math">N_{\rm unit}</span> atoms, at positions <span class="math">\mathbf R_l</span>, and calculate</p>
-<div class="math">
-<p><span class="math">D_{i \alpha k i' \alpha'}=\sum_l \chi_{kl}  D_{i \alpha l i' \alpha'},\quad \chi_{kl} = \mathrm{e}^{-i \mathbf{q_k}\cdot \mathbf{R}_{l} },</span></p>
-</div><p>where <span class="math">\mathbf q_k</span> is a grid of size <span class="math">N_k</span> indexed by <span class="math">k</span> and the eigenvalue equation becomes</p>
-<div class="math">
-<p><span class="math">\sum_{i'\alpha'} D_{i \alpha k i' \alpha'} \eta_{i' \alpha'k s}=\omega_{k m}^{2} \eta_{i \alpha k s }.</span></p>
-</div><p>which now depends on the quasi-momentum index, <span class="math">k</span>, and the phonons mode <span class="math">s</span>.</p>
+<p>The dynamical matrix is the second order IFC rescaled by the masses, <img alt="D_{i\alpha i'\alpha}=\phi^{\prime\prime}_{i\alpha i'\alpha'}/\sqrt{m_im_{i'}}" class="math" src="../_images/math/837d6ba1ca6eb706558bf1676fa572c77b8ba256.png"/>. It is diagonal in the phonons basis</p>
+<div class="math">
+<p><img alt="\sum_{i'\alpha'} D_{i\alpha i'\alpha'}\eta_{i'\alpha'\mu} =\eta_{i\alpha\mu} \omega_\mu^2" src="../_images/math/1428a883e025ec25f8496cde9efaf4ba99c1165b.png"/></p>
+</div><p>and <img alt="\omega_\mu/(2\pi)" class="math" src="../_images/math/cce151bc0e208afb494682945fdb93c4dc303c79.png"/> are the frequencies of the normal modes of the system.</p>
+<p>For crystals, where there is long range order due to the periodicity, the dimensionality of the problem can be reduced. The Fourier transfom maps the large direct space onto a compact volume in the reciprocal space: the Brillouin zone. More precisely we adopt a supercell approach, where we calculate the dynamical matrix on <img alt="N_{\rm replicas}" class="math" src="../_images/math/235da8446439519b5b7aa8d8780b264caa608f21.png"/> replicas of a unit cell of <img alt="N_{\rm unit}" class="math" src="../_images/math/342d0d63e0c6a58e08c2950ba6a702e063d209da.png"/> atoms, at positions <img alt="\mathbf R_l" class="math" src="../_images/math/939d964931cb595013ec1bc6e7e83720f61fb28d.png"/>, and calculate</p>
+<div class="math">
+<p><img alt="D_{i \alpha k i' \alpha'}=\sum_l \chi_{kl}  D_{i \alpha l i' \alpha'},\quad \chi_{kl} = \mathrm{e}^{-i \mathbf{q_k}\cdot \mathbf{R}_{l} }," src="../_images/math/a7e8df9bbd60a79b59f6bae0b3e94370be1bd152.png"/></p>
+</div><p>where <img alt="\mathbf q_k" class="math" src="../_images/math/97c93ba870f07c2e7ced475cb3bf70361d00a327.png"/> is a grid of size <img alt="N_k" class="math" src="../_images/math/07bf00ff17cb51d080ac678bd294ac239b06a132.png"/> indexed by <img alt="k" class="math" src="../_images/math/c3144087f4141b1a902ffbbca1128a22f5df8682.png"/> and the eigenvalue equation becomes</p>
+<div class="math">
+<p><img alt="\sum_{i'\alpha'} D_{i \alpha k i' \alpha'} \eta_{i' \alpha'k s}=\omega_{k m}^{2} \eta_{i \alpha k s }." src="../_images/math/31f639dfd1c1cbb270d1c4156b5c96009c43b5ee.png"/></p>
+</div><p>which now depends on the quasi-momentum index, <img alt="k" class="math" src="../_images/math/c3144087f4141b1a902ffbbca1128a22f5df8682.png"/>, and the phonons mode <img alt="s" class="math" src="../_images/math/66b7b213f6794acfd003d7b9471d389cfc120aa3.png"/>.</p>
 
 <h2 id="Boltzman-Transport-Equation">Boltzman Transport Equation<a class="headerlink" href="#Boltzman-Transport-Equation" title="Permalink to this headline">¶</a></h2>
-<p>At finite temperature <span class="math">T</span>, the Bose Einstein statistic is the quantum distribution for atomic vibrations</p>
-<div class="math">
-<p><span class="math">n_{\mu}=n(\omega_{\mu})=\frac{1}{e^{\frac{\hbar\omega_{\mu}}{k_B T}}-1}</span></p>
-</div><p>where <span class="math">k_B</span> is the Boltzmann constant and we use <span class="math">\mu =(k,s)</span>.</p>
-<p>We consider a small temperature gradient applied along the <span class="math">\alpha</span>-axis of a crystalline material. If the phonons population depends on the position only through the temperature, <span class="math">\frac{\partial n_{\mu\alpha}}{\partial x_\alpha} = \frac{\partial n_{\mu\alpha}}{\partial T}\nabla_\alpha T</span>, we can Taylor expand it</p>
-<div class="math">
-<p><span class="math">\tilde n_{\mu\alpha} \simeq n_\mu + \lambda_{\mu\alpha} \frac{\partial n_\mu}{\partial x_\alpha} \simeq  n_\mu + \psi_{\mu\alpha}\nabla_\alpha T</span></p>
-</div><p>with <span class="math">\psi_{\mu\alpha}=\lambda_{\mu\alpha} \frac{\partial n_\mu}{\partial T}</span>, where <span class="math">\lambda_{\mu\alpha}</span> is the phonons mean free path. Being quantum quasi-particles, phonons have a well-defined group velocity, which, for the acoustic modes in the long wavelength limit, corresponds to the speed of sound in the material,</p>
-<div class="math">
-<p><span class="math">v_{ ks\alpha}=\frac{\partial \omega_{k s}}{\partial {q_{k\alpha}}} = \frac{1}{2\omega_{ks}}\sum_{i\beta l i'\beta'}
+<p>At finite temperature <img alt="T" class="math" src="../_images/math/1a99e57b148bd48c6519ff1158f1ce03a258c7ff.png"/>, the Bose Einstein statistic is the quantum distribution for atomic vibrations</p>
+<div class="math">
+<p><img alt="n_{\mu}=n(\omega_{\mu})=\frac{1}{e^{\frac{\hbar\omega_{\mu}}{k_B T}}-1}" src="../_images/math/4211a9b4f51fc9873cf74c29779e862030461c05.png"/></p>
+</div><p>where <img alt="k_B" class="math" src="../_images/math/44a6e23c9b975fb48206833723cba1ffe7dc6937.png"/> is the Boltzmann constant and we use <img alt="\mu =(k,s)" class="math" src="../_images/math/fd95d09370796bc141e065467fd123c60a6dc276.png"/>.</p>
+<p>We consider a small temperature gradient applied along the <img alt="\alpha" class="math" src="../_images/math/04d011ebcba612844adea8dbc1d9c21e8bc7bc26.png"/>-axis of a crystalline material. If the phonons population depends on the position only through the temperature, <img alt="\frac{\partial n_{\mu\alpha}}{\partial x_\alpha} = \frac{\partial n_{\mu\alpha}}{\partial T}\nabla_\alpha T" class="math" src="../_images/math/f74bbc8fffefdd30b8337f826ac200227c63a7e8.png"/>, we can Taylor expand it</p>
+<div class="math">
+<p><img alt="\tilde n_{\mu\alpha} \simeq n_\mu + \lambda_{\mu\alpha} \frac{\partial n_\mu}{\partial x_\alpha} \simeq  n_\mu + \psi_{\mu\alpha}\nabla_\alpha T" src="../_images/math/b65295794f2545a70f73d4d22bffdd5665e16e00.png"/></p>
+</div><p>with <img alt="\psi_{\mu\alpha}=\lambda_{\mu\alpha} \frac{\partial n_\mu}{\partial T}" class="math" src="../_images/math/8ba062745bfc7525f06df7ac3c15fed246bbe58a.png"/>, where <img alt="\lambda_{\mu\alpha}" class="math" src="../_images/math/e9f73010bf0e181e64a2fd9e6de01238d5376512.png"/> is the phonons mean free path. Being quantum quasi-particles, phonons have a well-defined group velocity, which, for the acoustic modes in the long wavelength limit, corresponds to the speed of sound in the material,</p>
+<div class="math">
+<p><img alt="v_{ ks\alpha}=\frac{\partial \omega_{k s}}{\partial {q_{k\alpha}}} = \frac{1}{2\omega_{ks}}\sum_{i\beta l i'\beta'}
 i R_{l \alpha} D_{i\beta li'\beta'}\chi_{kl}
-\eta_{ks i\beta}\eta_{ksi'\beta}</span></p>
-</div><p>and the last equality is obtained by applying the derivative with respect to <span class="math">\mathbf{q}_k</span> directly to tbe eigenvectors Equation</p>
-<p>The heat current per mode is written in terms of the phonon energy <span class="math">\hbar \omega</span>, velocity <span class="math">v</span>, and out-of-equilibrium phonons population, <span class="math">\tilde n</span>:</p>
-<div class="math">
-<p><span class="math">j_{\mu\alpha'} =\sum_\alpha \hbar \omega_\mu v_{\mu\alpha'} (\tilde n_{\mu\alpha} - n_{\mu})\simeq- \sum_\alpha c_\mu v_{\mu\alpha'} \mathbf{\lambda}_{\mu\alpha}  \nabla_\alpha T .</span></p>
+\eta_{ks i\beta}\eta_{ksi'\beta}" src="../_images/math/236929005cc97f021bac1b5e1f47cd1bb971c735.png"/></p>
+</div><p>and the last equality is obtained by applying the derivative with respect to <img alt="\mathbf{q}_k" class="math" src="../_images/math/7630b2fe2f924c2f5103e0af5d8780f852442335.png"/> directly to tbe eigenvectors Equation</p>
+<p>The heat current per mode is written in terms of the phonon energy <img alt="\hbar \omega" class="math" src="../_images/math/e508329683c88a0b4b703fb8097a05357f2dbacb.png"/>, velocity <img alt="v" class="math" src="../_images/math/b43d608e0158751c5b9d8cfaf328be4f257351be.png"/>, and out-of-equilibrium phonons population, <img alt="\tilde n" class="math" src="../_images/math/f3b610cd9fb6bb1be0af420f5b305fd0f6b3aeaf.png"/>:</p>
+<div class="math">
+<p><img alt="j_{\mu\alpha'} =\sum_\alpha \hbar \omega_\mu v_{\mu\alpha'} (\tilde n_{\mu\alpha} - n_{\mu})\simeq- \sum_\alpha c_\mu v_{\mu\alpha'} \mathbf{\lambda}_{\mu\alpha}  \nabla_\alpha T ." src="../_images/math/5c10839b0c0c27d07da4a29b3544b9b24923c5b1.png"/></p>
 </div><p>As we deal with extended systems, we can assume heat transport in the diffusive regime, and we can use Fourier’s law</p>
 <div class="math">
-<p><span class="math">J_{\alpha}=-\sum_{\alpha'}\kappa_{\alpha\alpha'} \nabla_{\alpha'} T,</span></p>
-</div><p>where the heat current is the sum of the contribution from each phonon mode: <span class="math">J_\alpha = 1/(N_k V)\sum_\mu j_{\mu\alpha}</span>. The thermal conductivity then results:</p>
-<div class="math">
-<p><span class="math">\kappa_{\alpha \alpha'}=\frac{1}{ V N_k} \sum_{\mu} c_\mu v_{\mu\alpha} \lambda_{\mu\alpha'},</span></p>
+<p><img alt="J_{\alpha}=-\sum_{\alpha'}\kappa_{\alpha\alpha'} \nabla_{\alpha'} T," src="../_images/math/2c407a4a34f9cfd9518fb4e68d30a273348e8f32.png"/></p>
+</div><p>where the heat current is the sum of the contribution from each phonon mode: <img alt="J_\alpha = 1/(N_k V)\sum_\mu j_{\mu\alpha}" class="math" src="../_images/math/c61c9f0da42d83b11fd672def616b0ce93e1303f.png"/>. The thermal conductivity then results:</p>
+<div class="math">
+<p><img alt="\kappa_{\alpha \alpha'}=\frac{1}{ V N_k} \sum_{\mu} c_\mu v_{\mu\alpha} \lambda_{\mu\alpha'}," src="../_images/math/c818593f21fee14492a75d8f0b7228a4c5ddda89.png"/></p>
 </div><p>where we defined the heat capacity per mode</p>
 <div class="math">
-<p><span class="math">c_\mu=\hbar \omega_\mu \frac{\partial n_\mu}{\partial T},</span></p>
-</div><p>which is connected to total heat capacity through <span class="math">C = \sum_\mu c_\mu /NV</span>.</p>
+<p><img alt="c_\mu=\hbar \omega_\mu \frac{\partial n_\mu}{\partial T}," src="../_images/math/d7cef486035c1ab22687e1733be213b972881618.png"/></p>
+</div><p>which is connected to total heat capacity through <img alt="C = \sum_\mu c_\mu /NV" class="math" src="../_images/math/da04106cc5514703843099260a74905de16259e5.png"/>.</p>
 <p>We can now introduce the BTE, which combines the kinetic theory of gases with collective phonons vibrations:</p>
 <div class="math">
-<p><span class="math">{\mathbf{v}}_{\mu} \cdot {\boldsymbol{\nabla}} T \frac{\partial n_{\mu}}{\partial T}=\left.\frac{\partial n_{\mu}}{\partial t}\right|_{\text {scatt}},</span></p>
+<p><img alt="{\mathbf{v}}_{\mu} \cdot {\boldsymbol{\nabla}} T \frac{\partial n_{\mu}}{\partial T}=\left.\frac{\partial n_{\mu}}{\partial t}\right|_{\text {scatt}}," src="../_images/math/43938f4a0a595d0c1cba93724564635e61191b77.png"/></p>
 </div><p>where the scattering term, in the linearized form is</p>
 <div class="math">
-<p><span class="math">\left.\frac{\partial n_{\mu}}{\partial t}\right|_{\text {scatt}}=</span></p>
+<p><img alt="\left.\frac{\partial n_{\mu}}{\partial t}\right|_{\text {scatt}}=" src="../_images/math/602ad9771d539de5ccbd10d6ba1ae47286538872.png"/></p>
 </div><div class="math">
-<p><span class="math">\frac{\nabla_\alpha T}{\omega_\mu N_k}\sum_{\mu^{\prime} \mu^{\prime \prime}}^{+} \Gamma_{\mu \mu^{\prime}  \mu^{\prime \prime}}^{+}
+<p><img alt="\frac{\nabla_\alpha T}{\omega_\mu N_k}\sum_{\mu^{\prime} \mu^{\prime \prime}}^{+} \Gamma_{\mu \mu^{\prime}  \mu^{\prime \prime}}^{+}
 \left(\omega_\mu\mathbf{\psi}_{\mu\alpha}
 +\omega_{\mu^{\prime}}\mathbf{\psi}_{\mu^{\prime}\alpha}
 -\omega_{\mu^{\prime \prime}} \mathbf{\psi}_{\mu^{\prime \prime}\alpha}\right)
-+</span></p>
++" src="../_images/math/2aa27ecda86550b348df76c0b097ca9684d4abec.png"/></p>
 </div><div class="math">
-<p><span class="math">+\frac{\nabla_\alpha T}{\omega_\mu N_k}\sum_{\mu^{\prime} \mu^{\prime \prime}}^{-}  \frac{1}{2} \Gamma_{\mu  \mu^{\prime} \mu^{\prime \prime}}^{-}
+<p><img alt="+\frac{\nabla_\alpha T}{\omega_\mu N_k}\sum_{\mu^{\prime} \mu^{\prime \prime}}^{-}  \frac{1}{2} \Gamma_{\mu  \mu^{\prime} \mu^{\prime \prime}}^{-}
 \left(\omega_\mu\mathbf{\psi}_{\mu\alpha}
 -\omega_{\mu^{\prime}} \mathbf{\psi}_{\mu^{\prime}\alpha}
--\omega_{\mu^{\prime \prime}} \mathbf{\psi}_{\mu^{\prime \prime}\alpha}\right) .</span></p>
-</div><p><span class="math">\Gamma^{+}_{\mu\mu'\mu''}</span> and <span class="math">\Gamma^{-}_{\mu\mu'\mu''}</span> are the scattering rates for three-phonon scattering processes, and they correspond to the events of phonons annihilation <span class="math">\mu, \mu'\rightarrow\mu''</span> and phonons creation $:nbsphinx-math:<span class="math">\mu</span>rightarrow`:nbsphinx-math:<span class="math">\mu</span>‘,:nbsphinx-math:<span class="math">\mu</span>’’</p>
-<div class="math">
-<p><span class="math">\Gamma_{\mu \mu^{\prime} \mu^{\prime \prime}}^{\pm} =\frac{\hbar \pi}{8} \frac{g_{\mu\mu'\mu''}^{\pm}}{\omega_{\mu} \omega_{\mu'} \omega_{\mu''}}\left|\phi_{\mu \mu^{\prime} \mu^{\prime \prime}}^{\pm}\right|^{2},</span></p>
+-\omega_{\mu^{\prime \prime}} \mathbf{\psi}_{\mu^{\prime \prime}\alpha}\right) ." src="../_images/math/759afec27074b857c77935a39d0564c07008f504.png"/></p>
+</div><p><img alt="\Gamma^{+}_{\mu\mu'\mu''}" class="math" src="../_images/math/0ead92e5baefe0690454835d4d130d413068932b.png"/> and <img alt="\Gamma^{-}_{\mu\mu'\mu''}" class="math" src="../_images/math/850f6c1abb2c025e35b2e24145c4c54f110c1e2e.png"/> are the scattering rates for three-phonon scattering processes, and they correspond to the events of phonons annihilation <img alt="\mu, \mu'\rightarrow\mu''" class="math" src="../_images/math/9390693a225f6ab4f07068edc612ffe79da42788.png"/> and phonons creation $:nbsphinx-math:<img alt="\mu" class="math" src="../_images/math/0e4f381d8e46a18082c0cd5773a4d88dd0e482f5.png"/>rightarrow`:nbsphinx-math:<img alt="\mu" class="math" src="../_images/math/a4caa874866b94dff22cb16659fd568d9e44caac.png"/>‘,:nbsphinx-math:<img alt="\mu" class="math" src="../_images/math/a4caa874866b94dff22cb16659fd568d9e44caac.png"/>’’</p>
+<div class="math">
+<p><img alt="\Gamma_{\mu \mu^{\prime} \mu^{\prime \prime}}^{\pm} =\frac{\hbar \pi}{8} \frac{g_{\mu\mu'\mu''}^{\pm}}{\omega_{\mu} \omega_{\mu'} \omega_{\mu''}}\left|\phi_{\mu \mu^{\prime} \mu^{\prime \prime}}^{\pm}\right|^{2}," src="../_images/math/fe6c787acf05aa597cff6053070b879317a40ef3.png"/></p>
 </div><p>and the projection of the potentials on the phonon modes are given by</p>
 <div class="math">
-<p><span class="math">\phi^\pm
+<p><img alt="\phi^\pm
 _{ksk's'k'' s''}=
 \sum_{il'i'l''i''}
 \frac{
 \phi_{il'i'l''i''}}
 {\sqrt{m_{i}m_{i'}m_{i''}}}
 \eta_{i ks}\eta^{\pm}_{i'k' s'}
-\eta^*_{i''k''s''}\chi^\pm_{k'l'}\chi^*_{k''l''}</span></p>
-</div><p>with <span class="math">\eta^+=\eta</span>, <span class="math">\chi^+=\chi</span> and <span class="math">\eta^-=\eta^*</span>, <span class="math">\chi^-=\chi^*</span>. The phase space volume <span class="math">g^\pm_{\mu\mu^\prime\mu^{\prime\prime}}</span> in the previous equation are defined as</p>
-<div class="math">
-<p><span class="math">g^+_{\mu\mu^\prime\mu^{\prime\prime}}  = (n_{\mu'}-n_{\mu''})
-\delta^+_{\mu\mu^\prime\mu^{\prime\prime}}</span></p>
+\eta^*_{i''k''s''}\chi^\pm_{k'l'}\chi^*_{k''l''}" src="../_images/math/e800279098b845c089ef3bfa9eb70e76fb06aea4.png"/></p>
+</div><p>with <img alt="\eta^+=\eta" class="math" src="../_images/math/0e6c288c3c1e39b11141387dcc2d8bfe3641a84f.png"/>, <img alt="\chi^+=\chi" class="math" src="../_images/math/39417df6b0b48a4a7dfa8c02a9f3df8a75a5da6b.png"/> and <img alt="\eta^-=\eta^*" class="math" src="../_images/math/bd74c98b8d534558ed327b33cc64bdc6d9e8835c.png"/>, <img alt="\chi^-=\chi^*" class="math" src="../_images/math/8011d5e76f60e88b4eac4ad55f87558a98760fa3.png"/>. The phase space volume <img alt="g^\pm_{\mu\mu^\prime\mu^{\prime\prime}}" class="math" src="../_images/math/6708d4f3235f1c9f4e0a3d15968d755e8d27271d.png"/> in the previous equation are defined as</p>
+<div class="math">
+<p><img alt="g^+_{\mu\mu^\prime\mu^{\prime\prime}}  = (n_{\mu'}-n_{\mu''})
+\delta^+_{\mu\mu^\prime\mu^{\prime\prime}}" src="../_images/math/24649cb8bee623d0a021fa21991fcab0d354c55d.png"/></p>
 </div><div class="math">
-<p><span class="math">g^-_{\mu\mu^\prime\mu^{\prime\prime}}  = (1 + n_{\mu'}+n_{\mu''})
-\delta^-_{\mu\mu^\prime\mu^{\prime\prime}},</span></p>
-</div><p>and include the <span class="math">\delta</span> for the conservation of the energy and momentum in three-phonons scattering processes,</p>
-<div class="math">
-<p><span class="math">\delta_{ks k's' k''s''}^{\pm}=
+<p><img alt="g^-_{\mu\mu^\prime\mu^{\prime\prime}}  = (1 + n_{\mu'}+n_{\mu''})
+\delta^-_{\mu\mu^\prime\mu^{\prime\prime}}," src="../_images/math/fe82a5f419c311d420c88119ffa63f4f85ae04ea.png"/></p>
+</div><p>and include the <img alt="\delta" class="math" src="../_images/math/aa6d507fd5689e58b02e4120d3cda22a9ee6993e.png"/> for the conservation of the energy and momentum in three-phonons scattering processes,</p>
+<div class="math">
+<p><img alt="\delta_{ks k's' k''s''}^{\pm}=
 \delta_{\mathbf q_{k}\pm\mathbf q_{k'}-\mathbf q_{k''}, \mathbf Q}
-\delta\left(\omega_{ks}\pm\omega_{k's'}-\omega_{k''s''}\right),</span></p>
-</div><p>with <span class="math">Q</span> the lattice vectors. Finally, the normalized phase-space per mode <span class="math">g_\mu=\frac{1}{N}\sum_{\mu'\mu''}g_{\mu\mu'\mu''}</span>, provides useful information about the weight of a specific mode in the anharmonic scattering processes.</p>
+\delta\left(\omega_{ks}\pm\omega_{k's'}-\omega_{k''s''}\right)," src="../_images/math/462ff41b4596bee678a803124783d7d1d0154626.png"/></p>
+</div><p>with <img alt="Q" class="math" src="../_images/math/388feb12298f4406245e011ecd38a187e8587245.png"/> the lattice vectors. Finally, the normalized phase-space per mode <img alt="g_\mu=\frac{1}{N}\sum_{\mu'\mu''}g_{\mu\mu'\mu''}" class="math" src="../_images/math/262769ad6ec3528beb094b5082e1d683ae48a53c.png"/>, provides useful information about the weight of a specific mode in the anharmonic scattering processes.</p>
 <p>In order to calculate the conductivity, we express the mean free path in terms of the 3-phonon scattering rates</p>
 <div class="math">
-<p><span class="math">v_{\mu\alpha} = \tilde \Gamma_{\mu\mu' }\lambda_\mu = (\delta_{\mu\mu'}\Gamma^0_\mu + \Gamma^{1}_{\mu\mu'})\lambda_{\mu\alpha},</span></p>
+<p><img alt="v_{\mu\alpha} = \tilde \Gamma_{\mu\mu' }\lambda_\mu = (\delta_{\mu\mu'}\Gamma^0_\mu + \Gamma^{1}_{\mu\mu'})\lambda_{\mu\alpha}," src="../_images/math/0d90eff801ae0a4a22bb6b763816daa29c0764a5.png"/></p>
 </div><p>where we introduced</p>
 <div class="math">
-<p><span class="math">\Gamma^{0}_\mu=\sum_{\mu'\mu''}(\Gamma^+_{\mu\mu'\mu''}  + \Gamma^-_{\mu\mu'\mu''} ),</span></p>
+<p><img alt="\Gamma^{0}_\mu=\sum_{\mu'\mu''}(\Gamma^+_{\mu\mu'\mu''}  + \Gamma^-_{\mu\mu'\mu''} )," src="../_images/math/83209f49b37dc7a2182b9cbed4a93ba65da7b516.png"/></p>
 </div><p>and</p>
 <div class="math">
-<p><span class="math">\Gamma^{1}_{\mu\mu'}=
+<p><img alt="\Gamma^{1}_{\mu\mu'}=
 \frac{\omega_{\mu'}}{\omega_\mu}
 \sum_{\mu''}(\Gamma^+_{\mu\mu'\mu''}
 -\Gamma^+_{\mu\mu''\mu'}
 -\Gamma^-_{\mu\mu'\mu''}
 -\Gamma^-_{\mu\mu''\mu'}
-).</span></p>
-</div><p>In RTA, the off-diagonal terms are ignored, <span class="math">\Gamma^{1}_{\mu\mu'}=0</span>, and the conductivity is</p>
-<div class="math">
-<p><span class="math">\kappa_{\alpha\alpha'} =\frac{1}{N_kV} \sum_{\mu}c_\mu v_{\mu\alpha}{\lambda_{\mu\alpha'}}
-=\frac{1}{N_kV} \sum_\mu c_\mu v_{\mu\alpha} {\tau_\mu}{v_{\mu\alpha'}},</span></p>
-</div><p>where <span class="math">\tau_\mu=1/2\Gamma_{\mu}^0</span> corresponds the phonons lifetime calculated using the Fermi Golden Rule.</p>
+)." src="../_images/math/2e53808ef16bded55f20fec41f04d05c3890572e.png"/></p>
+</div><p>In RTA, the off-diagonal terms are ignored, <img alt="\Gamma^{1}_{\mu\mu'}=0" class="math" src="../_images/math/c1046a22c5ee02507eec28aa97f6be0713faf238.png"/>, and the conductivity is</p>
+<div class="math">
+<p><img alt="\kappa_{\alpha\alpha'} =\frac{1}{N_kV} \sum_{\mu}c_\mu v_{\mu\alpha}{\lambda_{\mu\alpha'}}
+=\frac{1}{N_kV} \sum_\mu c_\mu v_{\mu\alpha} {\tau_\mu}{v_{\mu\alpha'}}," src="../_images/math/308ea6b4d2596091d66db078c42ea13780e7b631.png"/></p>
+</div><p>where <img alt="\tau_\mu=1/2\Gamma_{\mu}^0" class="math" src="../_images/math/3144c9eef73802f731910e5a4811facefa7f01c7.png"/> corresponds the phonons lifetime calculated using the Fermi Golden Rule.</p>
 <p>It has been shown that, to correctly capture the physics of phonon transport, especially in highly conductive materials, the off diagonal terms of the scattering rates cannot be disregarded. More generally, the mean free path is calculated inverting the scattering tensor</p>
 <div class="math">
-<p><span class="math">\lambda_{\mu\alpha} = \sum_{\mu'}(\tilde \Gamma_{\mu\mu' })^{-1}v_{\mu'\alpha}.</span></p>
+<p><img alt="\lambda_{\mu\alpha} = \sum_{\mu'}(\tilde \Gamma_{\mu\mu' })^{-1}v_{\mu'\alpha}." src="../_images/math/005dffd73253ed199b9266190f6b7b6f08cc8cea.png"/></p>
 </div><div class="math">
-<p><span class="math">\kappa_{\alpha\alpha'} =\frac{1}{N_kV} \sum_{\mu\mu'} c_\mu v_{\mu\alpha}(\tilde \Gamma_{\mu\mu' })^{-1}v_{\mu'\alpha'}.</span></p>
+<p><img alt="\kappa_{\alpha\alpha'} =\frac{1}{N_kV} \sum_{\mu\mu'} c_\mu v_{\mu\alpha}(\tilde \Gamma_{\mu\mu' })^{-1}v_{\mu'\alpha'}." src="../_images/math/7f7b9c1bec69a3edc5ca91648a27d6a5518348cc.png"/></p>
 </div><p>This inversion operation is computationally expensive; however, when the off-diagonal elements of the scattering rate matrix are much smaller than the diagonal, we can rewrite the mean free path obtained from the BTE as a series:</p>
 <div class="math">
-<p><span class="math">\lambda_{\mu\alpha} = \sum_{\mu'}\left(\delta_{\mu\mu'} + \frac{1}{\Gamma^0_\mu}\Gamma^{1}_{\mu\mu'}\right)^{-1}\frac{1}{\Gamma^0_{\mu'}}v_{\mu'\alpha} =</span></p>
+<p><img alt="\lambda_{\mu\alpha} = \sum_{\mu'}\left(\delta_{\mu\mu'} + \frac{1}{\Gamma^0_\mu}\Gamma^{1}_{\mu\mu'}\right)^{-1}\frac{1}{\Gamma^0_{\mu'}}v_{\mu'\alpha} =" src="../_images/math/2d8213f183618ace63c459f78c3c4a4922afd3f1.png"/></p>
 </div><div class="math">
-<p><span class="math">=
+<p><img alt="=
 \sum_{\mu'}
 \left[
 \sum^{\infty}_{n=0}\left(- \frac{1}{\Gamma^0_\mu}\Gamma^{1}_{\mu\mu'}\right)^n
-\right]\frac{1}{\Gamma^0_{\mu'}}v_{\mu'\alpha} ,</span></p>
-</div><p>where in the last step we used the identity <span class="math">\sum_0 q^n = (1 - q)^{-1}</span>, true when <span class="math">|q|=|\Gamma^1/\Gamma^0|&lt;1</span>. This equation can then be written in an iterative form</p>
-<div class="math">
-<p><span class="math">\lambda^0_{\mu\alpha} = \frac{1}{\Gamma^0_\mu}v_\mu
+\right]\frac{1}{\Gamma^0_{\mu'}}v_{\mu'\alpha} ," src="../_images/math/326a8525270bbc823de989bb5b800a3278297ef6.png"/></p>
+</div><p>where in the last step we used the identity <img alt="\sum_0 q^n = (1 - q)^{-1}" class="math" src="../_images/math/33e43e6365f1e6c4f5d070a1332f1b892b8b676d.png"/>, true when <img alt="|q|=|\Gamma^1/\Gamma^0|&lt;1" class="math" src="../_images/math/4544565957b449f4aa00fe1336e26205d1a5471c.png"/>. This equation can then be written in an iterative form</p>
+<div class="math">
+<p><img alt="\lambda^0_{\mu\alpha} = \frac{1}{\Gamma^0_\mu}v_\mu
 \qquad
-\lambda^{n+1}_{\mu\alpha} = - \frac{1}{\Gamma^0_\mu}\sum_{\mu'}\Gamma^{1}_{\mu\mu'} \lambda^{n}_{\mu'\alpha}.</span></p>
+\lambda^{n+1}_{\mu\alpha} = - \frac{1}{\Gamma^0_\mu}\sum_{\mu'}\Gamma^{1}_{\mu\mu'} \lambda^{n}_{\mu'\alpha}." src="../_images/math/fd98d00ba6c2e3ed17d7d120df78b2516d85cb9b.png"/></p>
 </div><p>Hence, the inversion in of the scattering tensor is obtained by a recursive expression. Once the mean free path is calculated, the conductivity is straightforwardly computed.</p>
 
 
@@ -590,32 +591,29 @@
 <p>In non-crystalline solids with no long range order, such as glasses, alloys, nano-crystalline, and partially disordered systems, the phonon picture is formally not well-defined. While vibrational modes are still the heat carriers, their mean-free-paths may be so short that the quasi-particle picture of heat carriers breaks down and the BTE is no longer applicable. In glasses heat transport is dominated by a diffusive processes in which delocalized modes with similar frequency transfer energy
 from one to another. Whereas this mechanism is intrinsically distinct from the underlying hypothesis of the BTE approach, the two transport pictures have been recently reconciled in a unified theory, in which the thermal conductivity is written as:</p>
 <div class="math">
-<p><span class="math">\kappa_{\alpha \alpha'}=\frac{1}{V} \sum_{\mu \mu'} c_{\mu \mu'} v_{\mu \mu' \alpha} v_{\mu \mu' \alpha'} \tau_{\mu \mu'}.</span></p>
+<p><img alt="\kappa_{\alpha \alpha'}=\frac{1}{V} \sum_{\mu \mu'} c_{\mu \mu'} v_{\mu \mu' \alpha} v_{\mu \mu' \alpha'} \tau_{\mu \mu'}." src="../_images/math/0f4acc1b3d5531e4bfe81382f3b064f46cdfc42d.png"/></p>
 </div><p>This expression is analogous to the RTA one, where modal heat capacity, phonon group velocity and lifetimes are replaced by the generalized heat capacity,</p>
 <div class="math">
-<p><span class="math">c_{\mu \mu'}=\frac{\hbar \omega_{\mu} \omega_{\mu'}}{T} \frac{n_{\mu}-n_{\mu'}}{\omega_{\mu}-\omega_{\mu'}},</span></p>
+<p><img alt="c_{\mu \mu'}=\frac{\hbar \omega_{\mu} \omega_{\mu'}}{T} \frac{n_{\mu}-n_{\mu'}}{\omega_{\mu}-\omega_{\mu'}}," src="../_images/math/43251a91640e3216f901f6cb39fdaf15377b5f60.png"/></p>
 </div><p>the generalized velocities,</p>
 <div class="math">
-<p><span class="math">v_{\mu\mu'\alpha}=\frac{1}{2\sqrt{\omega_\mu\omega_{\mu'}}}
-\sum_{ii'\beta'\beta''}(x_{i\alpha}-x_{i'\alpha })D_{i\beta i'\beta'}\eta_{\mu i\beta}\eta_{\mu'i'\beta'},</span></p>
-</div><p>and the generalized lifetime <span class="math">\tau_{\mu\mu'}</span>. The latter is expressed as a Lorentzian, which weighs diffusive processes between phonons with nearly-resonant frequencies:</p>
-<div class="math">
-<p><span class="math">\tau_{\mu\mu'} =
- \frac{\gamma_{\mu}+\gamma_{\mu'}}{\left(\omega_{\mu}-\omega_{\mu'}\right)^{2}+\left(\gamma_{\mu}+\gamma_{\mu'}\right)^{2}}</span></p>
-</div><p>where <span class="math">\gamma_\mu</span> is the line width of mode <span class="math">\mu</span> that can be computed using Fermi Golden rule. These equations have been derived from the Green-Kubo theory of linear response applied to thermal conductivity, by taking a quasi-harmonic approximation of the heat current, from which this approach is named quasi-harmonic Green-Kubo (QHGK). It has been proven that for crystalline materials QHGK is formally equivalent to the BTE in the relaxation time approximation, and that its
+<p><img alt="v_{\mu\mu'\alpha}=\frac{1}{2\sqrt{\omega_\mu\omega_{\mu'}}}
+\sum_{ii'\beta'\beta''}(x_{i\alpha}-x_{i'\alpha })D_{i\beta i'\beta'}\eta_{\mu i\beta}\eta_{\mu'i'\beta'}," src="../_images/math/ab036318aa270be105c25b8814c11af2e31d2889.png"/></p>
+</div><p>and the generalized lifetime <img alt="\tau_{\mu\mu'}" class="math" src="../_images/math/b0385b55b92597e01d3570a9b1d17a7f75a20a11.png"/>. The latter is expressed as a Lorentzian, which weighs diffusive processes between phonons with nearly-resonant frequencies:</p>
+<div class="math">
+<p><img alt="\tau_{\mu\mu'} =
+ \frac{\gamma_{\mu}+\gamma_{\mu'}}{\left(\omega_{\mu}-\omega_{\mu'}\right)^{2}+\left(\gamma_{\mu}+\gamma_{\mu'}\right)^{2}}" src="../_images/math/422336aa5b2f35ad8b97e3b82914c9485d86eff1.png"/></p>
+</div><p>where <img alt="\gamma_\mu" class="math" src="../_images/math/abee54ea153278e0b566138aad51554e4195fbed.png"/> is the line width of mode <img alt="\mu" class="math" src="../_images/math/a4caa874866b94dff22cb16659fd568d9e44caac.png"/> that can be computed using Fermi Golden rule. These equations have been derived from the Green-Kubo theory of linear response applied to thermal conductivity, by taking a quasi-harmonic approximation of the heat current, from which this approach is named quasi-harmonic Green-Kubo (QHGK). It has been proven that for crystalline materials QHGK is formally equivalent to the BTE in the relaxation time approximation, and that its
 classical limit reproduces correctly molecular dynamics simulations for amorphous silicon up to relatively high temperature (600 K). Finally, we provide a microscopic definition of the mode diffusivity,</p>
 <div class="math">
-<p><span class="math">D_{\mu} =\frac{1}{N_k V} \sum_{\mu'}v_{\mu\mu'} \tau_{\mu\mu'}v_{\mu\mu'},</span></p>
+<p><img alt="D_{\mu} =\frac{1}{N_k V} \sum_{\mu'}v_{\mu\mu'} \tau_{\mu\mu'}v_{\mu\mu'}," src="../_images/math/9fce8c0ab4f4597b0cd165b3cbb34bc92e67bc78.png"/></p>
 </div><p>which conveniently provide a measure of the temperature-independent contribution of each mode to thermal transport.</p>
 
 
 
 <h1 id="Benchmarks-applications">Benchmarks applications<a class="headerlink" href="#Benchmarks-applications" title="Permalink to this headline">¶</a></h1>
 <p>The workflow for ALD calculations is illustrated below</p>
-<<<<<<< HEAD
-=======
 <p><img alt="05b22ba30904426f96d4ab0ba24a483d" class="no-scaled-link" src="../_images/timeline.png" style="width: 650px;"/></p>
->>>>>>> b75d63ed
 <p>Here, we present two example simulations of both a periodic and an amorphous structure.</p>
 
 <h2 id="Ab-initio-silicon-diamond"><em>Ab initio</em> silicon diamond<a class="headerlink" href="#Ab-initio-silicon-diamond" title="Permalink to this headline">¶</a></h2>
@@ -638,18 +636,14 @@
 <span class="c1"># Conductivity calculations</span>
 <span class="n">cond</span> <span class="o">=</span> <span class="n">Conductivity</span><span class="p">(</span><span class="n">phonons</span><span class="o">=</span><span class="n">phonons</span><span class="p">))</span>
 
-<span class="nb">print</span><span class="p">(</span><span class="s1">'Thermal conductivity matrix, in (W/m/K):'</span><span class="p">)</span>
-<span class="nb">print</span><span class="p">(</span><span class="n">cond</span><span class="o">.</span><span class="n">conductivity</span><span class="p">(</span><span class="n">method</span><span class="o">=</span><span class="s1">'inverse'</span><span class="p">)</span><span class="o">.</span><span class="n">sum</span><span class="p">(</span><span class="n">axis</span><span class="o">=</span><span class="mi">0</span><span class="p">))</span>
+<span class="k">print</span><span class="p">(</span><span class="s1">'Thermal conductivity matrix, in (W/m/K):'</span><span class="p">)</span>
+<span class="k">print</span><span class="p">(</span><span class="n">cond</span><span class="o">.</span><span class="n">conductivity</span><span class="p">(</span><span class="n">method</span><span class="o">=</span><span class="s1">'inverse'</span><span class="p">)</span><span class="o">.</span><span class="n">sum</span><span class="p">(</span><span class="n">axis</span><span class="o">=</span><span class="mi">0</span><span class="p">))</span>
 </pre></div>
 </div>
 <p>We performed the simulation using the local density approximation for the exchange and correlation functional and a Bachelet-Hamann-Schluter norm-conserving pseudoptential. Kohn-Sham orbitals are represented on a plane-waves basis set with a cutoff of 20 Ry and (8, 8, 8) k-points mesh. The minimized lattice parameter is 5.398A. The third-order IFC is calculated using finite difference displacement on (5, 5, 5) replicas of the irreducible fcc-unit cell, including up to the 5th nearest neighbor.
 We obtained the following thermal properties</p>
-<<<<<<< HEAD
-<p>The silicon diamond modes analysis is shown above. Quantum (red) and classical (blue) results are compared. a) Normalized density of states, b) Normalized phase-space per mode <span class="math">g</span>, c) lifetime per mode <span class="math">\tau</span>, d) mean free path <span class="math">\lambda</span>, and e) cumulative conductivity <span class="math">\kappa_{cum}</span>.</p>
-=======
 <p><img alt="b8cb03332ac644a999c06ad2f3f941bc" class="no-scaled-link" src="../_images/si-diamond-observables.png" style="width: 650px;"/></p>
 <p>The silicon diamond modes analysis is shown above. Quantum (red) and classical (blue) results are compared. a) Normalized density of states, b) Normalized phase-space per mode <img alt="g" class="math" src="../_images/math/86b44067536d63fd1271ac76c4a35eb79a6aa5dd.png"/>, c) lifetime per mode <img alt="\tau" class="math" src="../_images/math/303b8f73dd9a98bea8df8d22419bc3436abe91a9.png"/>, d) mean free path <img alt="\lambda" class="math" src="../_images/math/b67363a3f3c2ddf224f82975c53b7004abc08d20.png"/>, and e) cumulative conductivity <img alt="\kappa_{cum}" class="math" src="../_images/math/b1c775a79651621157c3335eeba4f6b733d71b1d.png"/>.</p>
->>>>>>> b75d63ed
 
 
 <h2 id="Amorphous-silicon">Amorphous silicon<a class="headerlink" href="#Amorphous-silicon" title="Permalink to this headline">¶</a></h2>
@@ -665,15 +659,12 @@
 <span class="c1"># Conductivity calculations</span>
 <span class="n">cond</span> <span class="o">=</span> <span class="n">Conductivity</span><span class="p">(</span><span class="n">phonons</span><span class="o">=</span><span class="n">phonons</span><span class="p">))</span>
 
-<span class="nb">print</span><span class="p">(</span><span class="s1">'Thermal conductivity matrix, in (W/m/K):'</span><span class="p">)</span>
-<span class="nb">print</span><span class="p">(</span><span class="n">cond</span><span class="o">.</span><span class="n">conductivity</span><span class="p">(</span><span class="n">method</span><span class="o">=</span><span class="s1">'qhgk'</span><span class="p">)</span><span class="o">.</span><span class="n">sum</span><span class="p">(</span><span class="n">axis</span><span class="o">=</span><span class="mi">0</span><span class="p">))</span>
+<span class="k">print</span><span class="p">(</span><span class="s1">'Thermal conductivity matrix, in (W/m/K):'</span><span class="p">)</span>
+<span class="k">print</span><span class="p">(</span><span class="n">cond</span><span class="o">.</span><span class="n">conductivity</span><span class="p">(</span><span class="n">method</span><span class="o">=</span><span class="s1">'qhgk'</span><span class="p">)</span><span class="o">.</span><span class="n">sum</span><span class="p">(</span><span class="n">axis</span><span class="o">=</span><span class="mi">0</span><span class="p">))</span>
 </pre></div>
 </div>
 <p>In a simliar treatment to the silicon crystal, a full battery of modal analysis can be calculated with both quantum and classical statistics on the amorphous systems re- turning the phonon DoS as well as the associated lifetimes, generalized diffusivities, normalized phase space and cumulative conductivity</p>
-<<<<<<< HEAD
-=======
 <p><img alt="ec1b7a769d41489293b0cf57011edd4d" class="no-scaled-link" src="../_images/amorphous.png" style="width: 650px;"/></p>
->>>>>>> b75d63ed
 <p>Classical and quantum properties for 4096 atom amorphous silicon system are shown above. a) density of states, b) lifetimes, c) diffusivities, and e) cumulative thermal conductivity. In spite of the increased quantum lifetimes, a decrease of 0.17W/m/K is seen in the quantum conductivity. The difference in conductivity is primarily a result of the overestimation of classical high frequency heat capacities.</p>
 
 
@@ -740,7 +731,7 @@
   <footer class="md-footer">
     <div class="md-footer-nav">
       <nav class="md-footer-nav__inner md-grid">
-          
+
             <a href="introduction.html" title="Quick Install"
                class="md-flex md-footer-nav__link md-footer-nav__link--prev"
                rel="prev">
@@ -753,8 +744,8 @@
                       class="md-footer-nav__direction"> Previous </span> Quick Install </span>
               </div>
             </a>
-          
-          
+
+
             <a href="api_forceconstants.html" title="ForceConstants API Reference"
                class="md-flex md-footer-nav__link md-footer-nav__link--next"
                rel="next">
@@ -765,9 +756,9 @@
             <div class="md-flex__cell md-flex__cell--shrink"><i
                 class="md-icon md-icon--arrow-forward md-footer-nav__button"></i>
             </div>
-          
+
         </a>
-        
+
       </nav>
     </div>
     <div class="md-footer-meta md-typeset">
@@ -775,10 +766,10 @@
         <div class="md-footer-copyright">
           <div class="md-footer-copyright__highlight">
               &#169; Copyright 2020, Giuseppe Barbalinardo, Zekun Chen, Nicholas W. Lundgren, Davide Donadio.
-              
+
           </div>
             Created using
-            <a href="http://www.sphinx-doc.org/">Sphinx</a> 3.0.0.
+            <a href="http://www.sphinx-doc.org/">Sphinx</a> 3.1.1.
              and
             <a href="https://github.com/bashtage/sphinx-material/">Material for
               Sphinx</a>
