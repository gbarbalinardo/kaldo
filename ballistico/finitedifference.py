--- conflicted
+++ resolved
@@ -281,10 +281,6 @@
                 second_shape = (n_replicas, n_unit_atoms, 3, n_replicas, n_unit_atoms, 3)
 
             logging.info('Is reduced second: ' + str(is_reduced_second))
-<<<<<<< HEAD
-            # second_dl = second_dl.reshape(second_shape)
-=======
->>>>>>> cbb665ed
             fd.second_order = second_dl
             fd.is_reduced_second = is_reduced_second
 
@@ -1003,14 +999,7 @@
 
     def calculate_dynamical_matrix(self):
         atoms = self.atoms
-<<<<<<< HEAD
-        second_order = self.second_order.copy()
-        n_atoms = self.n_atoms
-        n_replicas = self.n_replicas
-        dynmat = second_order
-=======
         dynmat = self.second_order.copy()
->>>>>>> cbb665ed
         mass = np.sqrt(atoms.get_masses())
         dynmat /= mass[:, np.newaxis, np.newaxis, np.newaxis, np.newaxis]
         dynmat /= mass[np.newaxis, np.newaxis, np.newaxis, :, np.newaxis]
