"""
Ballistico
Anharmonic Lattice Dynamics
"""

import os
import ase.io
import numpy as np
from scipy.optimize import minimize
from scipy.sparse import load_npz, save_npz
from sparse import COO
import ballistico.helpers.io as io
import ballistico.helpers.shengbte_io as shengbte_io
from ballistico.helpers.tools import convert_to_poscar, apply_boundary_with_cell
import h5py

# see bug report: https://github.com/h5py/h5py/issues/1101
os.environ['HDF5_USE_FILE_LOCKING'] = 'FALSE'

DELTA_SHIFT = 1e-5

# Tolerance for symmetry search
SYMPREC_THIRD_ORDER = 1e-5
# Tolerance for geometry optimization
MAX_FORCE = 1e-20

MAIN_FOLDER = 'displacement'
SECOND_ORDER_FILE = 'second.npy'
LIST_OF_REPLICAS_FILE = 'list_of_replicas.npy'
THIRD_ORDER_FILE_SPARSE = 'third.npz'
THIRD_ORDER_FILE = 'third.npy'
REPLICATED_ATOMS_FILE = 'replicated_atoms.xyz'
SECOND_ORDER_WITH_PROGRESS_FILE = 'second_order_progress.hdf5'
THIRD_ORDER_WITH_PROGRESS_FILE = 'third_order_progress'


def calculate_symmetrize_dynmat(finite_difference):
    if not finite_difference.is_reduced_second:
        second_transpose = finite_difference.second_order.transpose((3, 4, 5, 0, 1, 2))
        delta_symm = np.sum(np.abs(finite_difference.second_order - second_transpose))
        print('asymmetry of dynmat', delta_symm)
        finite_difference.second_order = 0.5 * (finite_difference.second_order + second_transpose)
    else:
        print('cannot symmetrize a reduced dynamical matrix')
    return finite_difference


def calculate_acoustic_dynmat(finite_difference):
    dynmat = finite_difference.second_order
    n_unit = finite_difference.second_order[0].shape[0]
    n_replicas =  finite_difference.n_replicas
    sumrulecorr = 0.
    for m in range(finite_difference.second_order.shape[0]):
        for i in range(n_unit):
            offdiagsum = np.zeros((3, 3))
            for n in range(n_replicas):
                for j in range(n_unit):
                    offdiagsum += dynmat[m, i, :, n, j, :]
            dynmat[m, i, :, m, i, :] -= offdiagsum
            sumrulecorr += np.sum(offdiagsum)
    print('error sum rule', sumrulecorr)
    finite_difference.second_order = dynmat
    return finite_difference


class FiniteDifference(object):
    """ Class for constructing the finite difference object to calculate
        the second/third order force constant matrices after providing the
        unit cell geometry and calculator information.
    """

    def __init__(self,
                 atoms,
                 supercell=(1, 1, 1),
                 second_order=None,
                 third_order=None,
                 calculator=None,
                 calculator_inputs=None,
                 delta_shift=DELTA_SHIFT,
                 folder=MAIN_FOLDER,
                 third_order_symmerty_inputs=None,
                 is_reduced_second=False,
                 is_optimizing=False,
                 third_distance_threshold=None):

        """Init with an instance of constructed FiniteDifference object.

        Parameters:

        atoms: Tabulated xyz files or Atoms object
            The atoms to work on.
        supercell: tuple
            Size of supercell given by the number of repetitions (l, m, n) of
            the small unit cell in each direction.
        second_order: numpy array
            Second order force constant matrices.
        third_order:numpy array
             Second order force constant matrices.
        calculator: Calculator
            Calculator for the force constant matrices calculation.
        calculator_inputs: Calculator inputs
            Associated force field information used in the calculator.
        delta_shift: float
            Magnitude of displacement in Ang.
        folder: str
            Name str for the displacement folder
        third_order_symmerty_inputs = Third order force matrices symmetry inputs
            symmetry and nearest neighbor input for third order force matrices.
        is_reduced_second = It returns the full second order matrix if set
            to True (default).When providing a supercell != (1, 1, 1) and
            it's set to False, it provides only the reduced second order
            matrix for the elementary unit cell
        is_optimizing:boolean
            boolean flag to instruct if initial input atom geometry be optimized
        """

        # Store the user defined information to the object
        self.atoms = atoms
        self.supercell = supercell
        self.n_atoms = self.atoms.get_masses().shape[0]
        self.n_replicas = np.prod(supercell)
        self.calculator = calculator

        if calculator:
            if calculator_inputs:
                calculator_inputs['keep_alive'] = True
                self.calculator_inputs = calculator_inputs
            self.atoms.set_calculator(self.calculator(**self.calculator_inputs))
            self.second_order_delta = delta_shift
            self.third_order_delta = delta_shift
            if third_order_symmerty_inputs is not None:
                self.third_order_symmerty_inputs = third_order_symmerty_inputs.copy()
                for k, v in third_order_symmerty_inputs.items():
                    self.third_order_symmerty_inputs[k.upper()] = v
            else:
                self.third_order_symmerty_inputs = None

            # Optimize the structure if optimizing flag is turned to true
            # and the calculation is set to start from the starch:
            if is_optimizing:
                self.optimize()

        self.folder = folder
        self.is_reduced_second = is_reduced_second
        self.third_distance_threshold = third_distance_threshold
        self._replicated_atoms = None
        self._list_of_replicas = None
        self._second_order = None
        self._third_order = None

        # Directly loading the second/third order force matrices
        if second_order is not None:
            self.second_order = second_order
        if third_order is not None:
            self.third_order = third_order


    @classmethod
    def from_files(cls, atoms, dynmat_file, third_file=None, folder=None, supercell=(1, 1, 1), third_threshold=0., is_symmetrizing=False, is_acoustic_sum=False):
        kwargs = io.import_from_files(atoms, dynmat_file, third_file, folder, supercell, third_threshold)
        fd = FiniteDifference(**kwargs)
        if is_symmetrizing:
            fd = calculate_symmetrize_dynmat(fd)
        if is_acoustic_sum:
            fd = calculate_acoustic_dynmat(fd)
        return fd


    @classmethod
    def from_folder(cls, folder, supercell=(1, 1, 1), format='eskm', is_symmetrizing=False, is_acoustic_sum=False):
        if format == 'numpy':
            fd = cls.__from_numpy(folder, supercell)
        elif format == 'eskm':
            fd = cls.__from_eskm(folder, supercell)
        elif format == 'shengbte':
            fd = cls.__from_shengbte(folder, supercell)
        else:
            raise ValueError
        if is_symmetrizing:
            fd = calculate_symmetrize_dynmat(fd)
        if is_acoustic_sum:
            fd = calculate_acoustic_dynmat(fd)
        return fd


    @classmethod
    def __from_numpy(cls, folder, supercell=(1, 1, 1)):
        if folder[-1] != '/':
            folder = folder + '/'
        config_file = folder + REPLICATED_ATOMS_FILE
        n_replicas = np.prod(supercell)
        atoms = ase.io.read(config_file, format='extxyz')
        n_atoms = int(atoms.positions.shape[0] / n_replicas)
        kwargs = io.import_from_files(atoms=atoms,
                                      folder=folder,
                                      supercell=supercell)
        second_order = np.load(folder + SECOND_ORDER_FILE)
        if second_order.size == (n_replicas * n_atoms * 3) ** 2:
            kwargs['is_reduced_second'] = False
        else:
            kwargs['is_reduced_second'] = True
        third_order = COO.from_scipy_sparse(load_npz(folder + THIRD_ORDER_FILE_SPARSE)) \
            .reshape((n_atoms * 3, n_replicas * n_atoms * 3, n_replicas * n_atoms * 3))
        kwargs['second_order'] = second_order
        kwargs['third_order'] = third_order
        return cls(**kwargs)


    @classmethod
    def __from_eskm(cls, folder, supercell=(1, 1, 1)):
        config_file = str(folder) + "/CONFIG"
        dynmat_file = str(folder) + "/Dyn.form"
        third_file = str(folder) + "/THIRD"
        atoms = ase.io.read(config_file, format='dlp4')
        kwargs = io.import_from_files(atoms, dynmat_file, third_file, folder, supercell)
        return cls(**kwargs)


    @classmethod
    def __from_shengbte(cls, folder, supercell=None):
        config_file = folder + '/' + 'CONTROL'
        try:
            atoms, supercell = shengbte_io.import_control_file(config_file)
        except FileNotFoundError as err:
            config_file = folder + '/' + 'POSCAR'
            print(err, 'Trying to open POSCAR')
            atoms = ase.io.read(config_file)

        # Create a finite difference object
        finite_difference = cls(atoms=atoms, supercell=supercell, folder=folder)
        second_order, is_reduced_second, third_order = shengbte_io.import_second_and_third_from_sheng(finite_difference)
        finite_difference.second_order = second_order
        finite_difference.third_order = third_order
        finite_difference.is_reduced_second = is_reduced_second
        return finite_difference

    @property
    def second_order(self):
        """second_order method to return the second order force matrix.
        """
        return self._second_order


    @second_order.getter
    def second_order(self):
        """Obtain the second order force constant matrix either by loading in
           or performing calculation using the provided calculator.
        """
        # Once confirming that the second order does not exist, try load in
        if self._second_order is None:
            try:
                folder = self.folder
                folder += '/'
                self._second_order = np.load(folder + SECOND_ORDER_FILE)
            except FileNotFoundError as e:
                print(e)
                # After trying load in and still not exist,
                # calculate the second order
                self.second_order = self.calculate_second()
        return self._second_order


    @second_order.setter
    def second_order(self, new_second_order):
        """Save the loaded/computed second order force constant matrix
            to preset proper folders.
        """
        # make the  folder and save the second order force constant matrix into it
        folder = self.folder
        folder += '/'
        if not os.path.exists(folder):
            os.makedirs(folder)
        np.save(folder + SECOND_ORDER_FILE, new_second_order)
        try:
            os.remove(folder + SECOND_ORDER_WITH_PROGRESS_FILE)
        except FileNotFoundError as err:
            print(err)
        self._second_order = new_second_order


    @property
    def third_order(self):
        """third_order method to return the third order force matrix
        """
        return self._third_order


    @third_order.getter
    def third_order(self):
        """Obtain the third order force constant matrix either by loading in
           or performing calculation using the provided calculator.
        """
        # Once confirming that the third order does not exist, try load in
        if self._third_order is None:
            folder = self.folder
            folder += '/'
            try:
                self._third_order = COO.from_scipy_sparse(load_npz(folder + THIRD_ORDER_FILE_SPARSE)) \
                    .reshape((1 * self.n_atoms * 3, self.n_replicas * self.n_atoms * 3, self.n_replicas *
                              self.n_atoms * 3))
            except FileNotFoundError as e:
                # calculate the third order
                self.third_order = self.calculate_third(self.third_distance_threshold)
        return self._third_order


    @third_order.setter
    def third_order(self, new_third_order):
        """Save the loaded/computed third order force constant matrix
            to preset proper folders.
        """
        # Convert third order force constant matrix from nd numpy array to
        # sparse matrix to save memory
        if type(new_third_order) == np.ndarray:
            self._third_order = COO.from_numpy(new_third_order)
        else:
            self._third_order = new_third_order

        # Make the folder and save the third order force constant matrix into it
        # Save the third order as npz to futher save memory
        folder = self.folder
        folder += '/'
        # Remove the partial file if exists
        try:
            os.remove(folder + THIRD_ORDER_WITH_PROGRESS_FILE)
        except FileNotFoundError as err:
            print(err)
        if not os.path.exists(folder):
            os.makedirs(folder)
        save_npz(folder + THIRD_ORDER_FILE_SPARSE, self._third_order.reshape((self.n_atoms * 3 * self.n_replicas *
                                                                              self.n_atoms * 3, self.n_replicas *
                                                                              self.n_atoms * 3)).to_scipy_sparse())
        
    @property
    def replicated_atoms(self):
        """replicated method to return the duplicated atom geometry.
        """
        return self._replicated_atoms


    @replicated_atoms.getter
    def replicated_atoms(self):
        """Obtain the duplicated atom geometry either by loading in the
            tabulated  xyz file or replicate the geometry based on symmetry
        """
        # Once confirming that the duplicated atom geometry does not exist,
        # try load in from the provided xyz file
        if self._replicated_atoms is None:
            self.replicated_atoms = self.gen_supercell()
            if self.calculator:
                self.replicated_atoms.set_calculator(self.calculator(**self.calculator_inputs))
        return self._replicated_atoms


    @replicated_atoms.setter
    def replicated_atoms(self, new_replicated_atoms):
        """Save the loaded/computed duplicated atom geometry
            to preset proper folders.
        """
        # Make the folder and save the replicated atom xyz files into it
        folder = self.folder
        folder += '/'
        if not os.path.exists(folder):
            os.makedirs(folder)
        ase.io.write(folder + REPLICATED_ATOMS_FILE, new_replicated_atoms, format='extxyz')
        self._replicated_atoms = new_replicated_atoms


    @property
    def list_of_replicas(self):
        return self._list_of_replicas


    @list_of_replicas.getter
    def list_of_replicas(self):
        if self._list_of_replicas is None:
            self.list_of_replicas = self.calculate_list_of_replicas()
        return self._list_of_replicas


    @list_of_replicas.setter
    def list_of_replicas(self, new_list_of_replicas):
        self._list_of_replicas = new_list_of_replicas


    def calculate_list_of_replicas(self):
        n_replicas = self.n_replicas
        n_unit_atoms = self.atoms.positions.shape[0]
        # Create list of index
        replicated_atoms = self.replicated_atoms
        replicated_cell = replicated_atoms.cell
        replicated_cell_inv = np.linalg.inv(replicated_cell)
        replicated_atoms_positions = apply_boundary_with_cell(replicated_atoms.positions, replicated_cell, replicated_cell_inv)
        list_of_replicas = (
                replicated_atoms_positions.reshape((n_replicas, n_unit_atoms, 3)) -
                self.atoms.positions[np.newaxis, :, :])
        return list_of_replicas[:, 0, :]


    def gen_supercell(self):
        """Generate the geometry based on symmetry
        """
        supercell = self.supercell
        atoms = self.atoms
        replicated_atoms = atoms.copy() * (supercell[0], 1, 1) * (1, supercell[1], 1) * (1, 1, supercell[2])
        return replicated_atoms


    def optimize(self, method='CG', tol=MAX_FORCE):
        """Execute the geometry optimization by minimizing
           the maximum force component
        """
        # Compute the maximum force component based on initial geometry
        # and specified method
        print('Initial max force: ' + "{0:.4e}".format(self.max_force(self.atoms.positions, self.atoms)))
        print('Optimization method ' + method)

        # Execute the minimization and display the
        # optimized the maximum force component
        result = minimize(self.max_force, self.atoms.positions, args=self.atoms, jac=self.gradient, method=method,
                          tol=tol)
        print(result.message)
        # Rewrite the atomic position based on the optimized geometry
        self.atoms.positions = result.x.reshape((int(result.x.size / 3), 3))
        ase.io.write('minimized_' + str(self.atoms.get_chemical_formula()) + '.xyz', self.atoms, format='extxyz')
        print('Final max force: ' + "{0:.4e}".format(self.max_force(self.atoms.positions, self.atoms)))
        return self.max_force(self.atoms.positions, self.atoms)


    def max_force(self, x, atoms):
        """Construct the maximum force component for a given structure
        """
        # Define the gradient based on atomic position and atom object
        grad = self.gradient(x, atoms)
        # Maximum force component is set as the 2 norm of the gradient
        return np.linalg.norm(grad, 2)


    def gradient(self, x, input_atoms):
        """Construct the gradient based on the given structure and atom object
        """
        # Set a copy for the atom object so that
        # the progress of the optimization is traceable
        atoms = input_atoms.copy()
        input_atoms.positions = np.reshape(x, (int(x.size / 3.), 3), order='C')
        # Force is the negative of the gradient
        gr = -1. * input_atoms.get_forces()
        grad = np.reshape(gr, gr.size, order='C')
        input_atoms.positions = atoms.positions
        return grad


    def calculate_single_second(self, atom_id):
        replicated_atoms = self.replicated_atoms
        n_replicated_atoms = len(replicated_atoms.numbers)
        dx = self.second_order_delta
        second_per_atom = np.zeros((3, n_replicated_atoms * 3), order='C')
        for alpha in range(3):
            for move in (-1, 1):
                shift = np.zeros((n_replicated_atoms, 3), order='C')
                shift[atom_id, alpha] += move * dx

                # Compute the numerator of the approximated second matrices
                # (approximated force from forward difference -
                #  approximated force from backward difference )
                #  based on the atom move
                second_per_atom[alpha, :] += move * self.gradient(replicated_atoms.positions + shift,
                                                                  replicated_atoms)
        return second_per_atom


    def calculate_second(self):
        """Core method to compute second order force constant matrices
        """
        atoms = self.atoms
        print('Calculating second order potential derivatives')
        n_unit_cell_atoms = len(atoms.numbers)
        replicated_atoms = self.replicated_atoms
        n_replicated_atoms = len(replicated_atoms.numbers)
        dx = self.second_order_delta
        if self.is_reduced_second:
            n_atoms = n_unit_cell_atoms
        else:
            n_atoms = n_replicated_atoms
        second = np.zeros((n_atoms, 3, n_replicated_atoms * 3), order='C')

        # Shift the atom back and forth (-1 and +1) after specifying
        # the atom and direction to shift
        # Try to read the partial file if any
        filename = self.folder + '/' + SECOND_ORDER_WITH_PROGRESS_FILE

        for i in range(n_atoms):
            with h5py.File(filename, 'a') as partial_second:
                i_force_atom_exists = str(i) in partial_second
                if not i_force_atom_exists:
                    print('Moving atom ' + str(i))
                    partial_second.create_dataset(str(i), data=self.calculate_single_second(i), chunks=True)
        with h5py.File(filename, 'r') as partial_second:
            for i in range(n_atoms):
                second[i] = partial_second[str(i)]

        n_supercell = np.prod(self.supercell)
        if self.is_reduced_second:
            second = second.reshape((n_unit_cell_atoms, 3, n_supercell, n_unit_cell_atoms, 3), order='C')
        else:
            second = second.reshape((n_supercell, n_unit_cell_atoms, 3, n_supercell, n_unit_cell_atoms, 3), order="C")

        # Approximate the second order force constant matrices
        # using central difference formula
        second = second / (2. * dx)
        return second

    def calculate_third(self, distance_threshold=None):
        """Core method to compute third order force constant matrices
        """
        print('Calculating third order potential derivatives')
        is_symmetry_enabled = (self.third_order_symmerty_inputs is not None)
        if is_symmetry_enabled:
            if distance_threshold is not None:
                raise TypeError('If symmetry is enabled, no distance_threshold is allowed')
            # Exploit the geometry symmetry prior to compute
            # third order force constant matrices
            phifull = self.calculate_single_third_with_symmetry()
        else:
            phifull = self.calculate_single_third_without_symmetry(distance_threshold=distance_threshold)

        return phifull



    def calculate_single_third(self, iat, icoord, jat, jcoord):
        atoms = self.atoms
        replicated_atoms = self.replicated_atoms
        dx = self.third_order_delta
        n_in_unit_cell = len(atoms.numbers)
        replicated_atoms = replicated_atoms
        n_replicated_atoms = len(replicated_atoms.numbers)
        n_supercell = int(replicated_atoms.positions.shape[0] / n_in_unit_cell)

        phi_partial = np.zeros((n_supercell * n_in_unit_cell * 3))

        for n in range(4):
            shift = np.zeros((n_replicated_atoms, 3))
            # TODO: change this silly way to do isign and jsign
            isign = (-1) ** (n // 2)
            jsign = -(-1) ** (n % 2)
            delta = np.zeros(3)
            delta[icoord] = isign * dx
            shift[iat, :] += delta
            delta = np.zeros(3)
            delta[jcoord] = jsign * dx
            shift[jat, :] += delta
            phi_partial[:] += isign * jsign * (
                    -1. * self.gradient(replicated_atoms.positions + shift, replicated_atoms))
        return phi_partial / (4. * dx * dx)


    def calculate_single_third_with_symmetry(self):
        atoms = self.atoms
        replicated_atoms = self.replicated_atoms
        # TODO: Here we should create it sparse
        n_in_unit_cell = len(atoms.numbers)
        replicated_atoms = replicated_atoms
        n_replicated_atoms = len(replicated_atoms.numbers)
        n_supercell = int(replicated_atoms.positions.shape[0] / n_in_unit_cell)
        dx = self.third_order_delta

        # Exploit the geometry symmetry prior to compute
        # third order force constant matrices
        print('Calculating third order potential derivatives')
        from thirdorder_core import SymmetryOperations, Wedge, reconstruct_ifcs
        from thirdorder_espresso import calc_frange, calc_dists
        if self.third_order_symmerty_inputs['SYMPREC']:
            symprec = self.third_order_symmerty_inputs['SYMPREC']
        else:
            symprec = SYMPREC_THIRD_ORDER

        if self.third_order_symmerty_inputs['NNEIGH']:
            nneigh = self.third_order_symmerty_inputs['NNEIGH']
        else:
            # default on full calculation
            self.third_order_symmerty_inputs = None

        # Compute third order force constant matrices
        # by utilizing the geometry symmetry
        poscar = convert_to_poscar(self.atoms)
        f_range = None
        print("Analyzing symmetries")
        symops = SymmetryOperations(
            poscar["lattvec"], poscar["types"], poscar["positions"].T, symprec)
        print("- Symmetry group {0} detected".format(symops.symbol))
        print("- {0} symmetry operations".format(symops.translations.shape[0]))
        print("Creating the supercell")
        sposcar = convert_to_poscar(self.replicated_atoms, self.supercell)
        print("Computing all distances in the supercell")
        dmin, nequi, shifts = calc_dists(sposcar)
        if nneigh != None:
            frange = calc_frange(poscar, sposcar, nneigh, dmin)
            print("- Automatic cutoff: {0} nm".format(frange))
        else:
            frange = f_range
            print("- User-defined cutoff: {0} nm".format(frange))
        print("Looking for an irreducible set of third-order IFCs")
        wedge = Wedge(poscar, sposcar, symops, dmin, nequi, shifts,
                      frange)
        self.wedge = wedge
        print("- {0} triplet equivalence classes found".format(wedge.nlist))
        two_atoms_mesh = wedge.build_list4()
        two_atoms_mesh = np.array(two_atoms_mesh)
        print('object created')
        k_coord_sparse = []
        mesh_index_sparse = []
        k_at_sparse = []
        value_sparse = []
        two_atoms_mesh_index = -1
        file = None
        progress_filename = self.folder + '/' + THIRD_ORDER_WITH_PROGRESS_FILE
        try:
            file = open(progress_filename, 'r+')
        except FileNotFoundError as err:
            print(err)
        else:
            for line in file:
                iat, icoord, jat, jcoord, k, value = np.fromstring(line, dtype=np.float, sep=' ')
                read_iat = int(iat)
                read_icoord = int(icoord)
                read_jat = int(jat)
                read_jcoord = int(jcoord)
                read_k = int(k)
                value_sparse.append(value)
                two_atoms_mesh_index = np.ravel_multi_index((read_icoord, read_jcoord, read_iat, read_jat),
                                                            (3, 3, n_in_unit_cell, n_supercell * n_in_unit_cell),
                                                            order='C')
                # Here we need some index manipulation to use the results produced by the third order library
                mask = (two_atoms_mesh[:] == np.array([jat, iat, jcoord, icoord]).astype(int))
                two_atoms_mesh_index = np.argwhere(mask[:, 0] * mask[:, 1] * mask[:, 2] * mask[:, 3])[0, 0]

                mesh_index_sparse.append(two_atoms_mesh_index)
                read_kat, read_kcoord = np.unravel_index(read_k, (n_supercell * n_in_unit_cell, 3), order='C')
                k_at_sparse.append(read_kat)
                k_coord_sparse.append(read_kcoord)

        two_atoms_mesh_index = two_atoms_mesh_index + 1
        n_tot_phonons = two_atoms_mesh.shape[0]

        for mesh_index_counter in range(two_atoms_mesh_index, n_tot_phonons):
            if not file:
                file = open(progress_filename, 'a+')

            jat, iat, jcoord, icoord = two_atoms_mesh[mesh_index_counter]

            value = self.calculate_single_third(iat, icoord, jat, jcoord)

            sensitiviry = 1e-20
            if (np.abs(value) > sensitiviry).any():
                for k in np.argwhere(np.abs(value) > sensitiviry):
                    k = k[0]
                    file.write('%i %i %i %i %i %.8e\n' % (iat, icoord, jat, jcoord, k, value[k]))
                    kat, kcoord = np.unravel_index(k, (n_supercell * n_in_unit_cell, 3), order='C')
                    k_at_sparse.append(kat)
                    k_coord_sparse.append(kcoord)
                    mesh_index_sparse.append(mesh_index_counter)
                    value_sparse.append(value[k])
            if (mesh_index_counter % 500) == 0:
                print('Calculate third ', mesh_index_counter / n_tot_phonons * 100, '%')

        # TODO: remove this file.close and use with file instead
        file.close()

        coords = np.array([k_coord_sparse, mesh_index_sparse, k_at_sparse])
        shape = (3, two_atoms_mesh.shape[0], n_replicated_atoms)
        phipart = COO(coords, value_sparse, shape).todense()
        phifull = np.array(reconstruct_ifcs(phipart, self.wedge, two_atoms_mesh,
                                            poscar, sposcar))
        #TODO: use transpose here
        phifull = phifull.swapaxes(3, 2).swapaxes(1, 2).swapaxes(0, 1)
        phifull = phifull.swapaxes(4, 3).swapaxes(3, 2)
        phifull = phifull.swapaxes(5, 4)
        phifull = COO.from_numpy(phifull)

        phifull = phifull.reshape((self.n_atoms * 3, self.n_replicas * self.n_atoms * 3, self.n_replicas *
                                   self.n_atoms * 3))
        return phifull

<<<<<<< HEAD
    def calculate_single_third_with_shift(self, shift, dx):
        atoms = self.atoms
        replicated_atoms = self.replicated_atoms
        n_in_unit_cell = len(atoms.numbers)
        replicated_atoms = replicated_atoms
        n_supercell = int(replicated_atoms.positions.shape[0] / n_in_unit_cell)
        phi_partial = np.zeros((n_supercell * n_in_unit_cell * 3))
        phi_partial[:] = (-1. / (4. * dx * dx) * self.gradient(replicated_atoms.positions + shift, replicated_atoms))
        return phi_partial


    def calculate_single_third(self, iat, icoord, jat, jcoord):
=======

    def calculate_single_third_without_symmetry(self, distance_threshold=None, third_derivative_threshold=1e-20):
>>>>>>> 5a9c4376
        atoms = self.atoms
        replicated_atoms = self.replicated_atoms
        # TODO: Here we should create it sparse
        n_in_unit_cell = len(atoms.numbers)
        replicated_atoms = replicated_atoms
        n_supercell = int(replicated_atoms.positions.shape[0] / n_in_unit_cell)
<<<<<<< HEAD
        phi_partial = np.zeros((n_supercell * n_in_unit_cell * 3))
        for isign in (1, -1):
            shift_1 = np.zeros((n_replicated_atoms, 3))
            delta = np.zeros(3)
            delta[icoord] = isign * dx
            shift_1[iat, :] += delta
            for jsign in (1, -1):
                shift_2 = np.zeros((n_replicated_atoms, 3))
                delta = np.zeros(3)
                delta[jcoord] = jsign * dx
                shift_2[jat, :] += delta
                phi_partial[:] += isign * jsign * self.calculate_single_third_with_shift(shift_1 + shift_2, dx)
        return phi_partial


    def calculate_single_third_on_phonons(self, k_0, m_0, k_2, m_2, evect, chi):
        #TODO: use a different dx value for the reciprocal space
        #TODO: we probably need to rescale by the mass
        dx = self.third_order_delta
        atoms = self.atoms
        replicated_atoms = self.replicated_atoms

        n_in_unit_cell = len(atoms.numbers)
        replicated_atoms = replicated_atoms
        n_replicated_atoms = len(replicated_atoms.numbers)
        n_supercell = int(replicated_atoms.positions.shape[0] / n_in_unit_cell)
        phi_partial = np.zeros((n_supercell * n_in_unit_cell * 3))
        for sign_1 in (1, -1):
            for sign_2 in (1, -1):
                shift_1 = sign_1 * dx * (evect[k_0, :, m_0] * chi[k_0, 0]).reshape((1, n_in_unit_cell, 3))
                shift_2 = sign_2 * dx * (np.conj(evect[np.newaxis, k_2, :, m_2]) * np.conj(chi[k_2, :, np.newaxis])).reshape((self.n_replicas, n_in_unit_cell, 3))
                shift = (shift_1 + shift_2).reshape((n_replicated_atoms, 3))
                phi_partial += sign_1 * sign_2 * self.calculate_single_third_with_shift(shift, dx)
        return phi_partial
=======
        dx = self.third_order_delta
        replicated_cell = np.linalg.inv(replicated_atoms.cell)
        # Compute third order force constant matrices by using the central
        # difference formula for the approximation for third order derivatives
        i_at_sparse = []
        i_coord_sparse = []
        jat_sparse = []
        j_coord_sparse = []
        k_sparse = []
        value_sparse = []
        n_forces_to_calculate = n_supercell * (n_in_unit_cell * 3) ** 2
        n_forces_done = 0
        n_forces_skipped = 0
        for iat in range(n_in_unit_cell):
            for jat in range(n_supercell * n_in_unit_cell):
                is_computing = True
                if (distance_threshold is not None):
                    dxij = atoms.positions[iat] - replicated_atoms.positions[jat]
                    dxij = apply_boundary_with_cell(dxij, replicated_atoms.cell, replicated_cell)
                    if (np.linalg.norm(dxij) > distance_threshold):
                        is_computing = False
                        n_forces_skipped += 9
                if is_computing:
                    for icoord in range(3):
                        for jcoord in range(3):
                            value = self.calculate_single_third(iat, icoord, jat, jcoord)

                            if (np.abs(value) > third_derivative_threshold).any():
                                for k in np.argwhere(np.abs(value) > third_derivative_threshold):
                                    k = k[0]

                                    i_at_sparse.append(iat)
                                    i_coord_sparse.append(icoord)
                                    jat_sparse.append(jat)
                                    j_coord_sparse.append(jcoord)
                                    k_sparse.append(k)
                                    value_sparse.append(value[k])
                    n_forces_done += 9
                if (n_forces_done + n_forces_skipped % 300) == 0:
                    print('Calculate third derivatives', int((n_forces_done + n_forces_skipped) / n_forces_to_calculate * 100), '%')

        print('total forces to calculate :', n_forces_to_calculate)
        print('forces calculated :', n_forces_done)
        print('forces skipped (outside distance threshold) :', n_forces_skipped)
        coords = np.array([i_at_sparse, i_coord_sparse, jat_sparse, j_coord_sparse, k_sparse])
        shape = (n_in_unit_cell, 3, n_supercell * n_in_unit_cell, 3, n_supercell * n_in_unit_cell * 3)
        phifull = COO(coords, np.array(value_sparse), shape)
        phifull = phifull
        phifull = phifull.reshape((self.n_atoms * 3, self.n_replicas * self.n_atoms * 3, self.n_replicas * self.n_atoms * 3))

        return phifull
>>>>>>> 5a9c4376
<|MERGE_RESOLUTION|>--- conflicted
+++ resolved
@@ -527,7 +527,6 @@
         return phifull
 
 
-
     def calculate_single_third(self, iat, icoord, jat, jcoord):
         atoms = self.atoms
         replicated_atoms = self.replicated_atoms
@@ -536,23 +535,19 @@
         replicated_atoms = replicated_atoms
         n_replicated_atoms = len(replicated_atoms.numbers)
         n_supercell = int(replicated_atoms.positions.shape[0] / n_in_unit_cell)
-
         phi_partial = np.zeros((n_supercell * n_in_unit_cell * 3))
-
-        for n in range(4):
-            shift = np.zeros((n_replicated_atoms, 3))
-            # TODO: change this silly way to do isign and jsign
-            isign = (-1) ** (n // 2)
-            jsign = -(-1) ** (n % 2)
+        for isign in (1, -1):
+            shift_1 = np.zeros((n_replicated_atoms, 3))
             delta = np.zeros(3)
             delta[icoord] = isign * dx
-            shift[iat, :] += delta
-            delta = np.zeros(3)
-            delta[jcoord] = jsign * dx
-            shift[jat, :] += delta
-            phi_partial[:] += isign * jsign * (
-                    -1. * self.gradient(replicated_atoms.positions + shift, replicated_atoms))
-        return phi_partial / (4. * dx * dx)
+            shift_1[iat, :] += delta
+            for jsign in (1, -1):
+                shift_2 = np.zeros((n_replicated_atoms, 3))
+                delta = np.zeros(3)
+                delta[jcoord] = jsign * dx
+                shift_2[jat, :] += delta
+                phi_partial[:] += isign * jsign * self.calculate_single_third_with_shift(shift_1 + shift_2, dx)
+        return phi_partial
 
 
     def calculate_single_third_with_symmetry(self):
@@ -678,69 +673,20 @@
         phifull = phifull.swapaxes(5, 4)
         phifull = COO.from_numpy(phifull)
 
+        # phifull = phifull.reshape(
+        #     (1, n_in_unit_cell, 3, n_supercell, n_in_unit_cell, 3, n_supercell, n_in_unit_cell, 3))
         phifull = phifull.reshape((self.n_atoms * 3, self.n_replicas * self.n_atoms * 3, self.n_replicas *
                                    self.n_atoms * 3))
         return phifull
 
-<<<<<<< HEAD
-    def calculate_single_third_with_shift(self, shift, dx):
-        atoms = self.atoms
-        replicated_atoms = self.replicated_atoms
-        n_in_unit_cell = len(atoms.numbers)
-        replicated_atoms = replicated_atoms
-        n_supercell = int(replicated_atoms.positions.shape[0] / n_in_unit_cell)
-        phi_partial = np.zeros((n_supercell * n_in_unit_cell * 3))
-        phi_partial[:] = (-1. / (4. * dx * dx) * self.gradient(replicated_atoms.positions + shift, replicated_atoms))
-        return phi_partial
-
-
-    def calculate_single_third(self, iat, icoord, jat, jcoord):
-=======
 
     def calculate_single_third_without_symmetry(self, distance_threshold=None, third_derivative_threshold=1e-20):
->>>>>>> 5a9c4376
         atoms = self.atoms
         replicated_atoms = self.replicated_atoms
         # TODO: Here we should create it sparse
         n_in_unit_cell = len(atoms.numbers)
         replicated_atoms = replicated_atoms
         n_supercell = int(replicated_atoms.positions.shape[0] / n_in_unit_cell)
-<<<<<<< HEAD
-        phi_partial = np.zeros((n_supercell * n_in_unit_cell * 3))
-        for isign in (1, -1):
-            shift_1 = np.zeros((n_replicated_atoms, 3))
-            delta = np.zeros(3)
-            delta[icoord] = isign * dx
-            shift_1[iat, :] += delta
-            for jsign in (1, -1):
-                shift_2 = np.zeros((n_replicated_atoms, 3))
-                delta = np.zeros(3)
-                delta[jcoord] = jsign * dx
-                shift_2[jat, :] += delta
-                phi_partial[:] += isign * jsign * self.calculate_single_third_with_shift(shift_1 + shift_2, dx)
-        return phi_partial
-
-
-    def calculate_single_third_on_phonons(self, k_0, m_0, k_2, m_2, evect, chi):
-        #TODO: use a different dx value for the reciprocal space
-        #TODO: we probably need to rescale by the mass
-        dx = self.third_order_delta
-        atoms = self.atoms
-        replicated_atoms = self.replicated_atoms
-
-        n_in_unit_cell = len(atoms.numbers)
-        replicated_atoms = replicated_atoms
-        n_replicated_atoms = len(replicated_atoms.numbers)
-        n_supercell = int(replicated_atoms.positions.shape[0] / n_in_unit_cell)
-        phi_partial = np.zeros((n_supercell * n_in_unit_cell * 3))
-        for sign_1 in (1, -1):
-            for sign_2 in (1, -1):
-                shift_1 = sign_1 * dx * (evect[k_0, :, m_0] * chi[k_0, 0]).reshape((1, n_in_unit_cell, 3))
-                shift_2 = sign_2 * dx * (np.conj(evect[np.newaxis, k_2, :, m_2]) * np.conj(chi[k_2, :, np.newaxis])).reshape((self.n_replicas, n_in_unit_cell, 3))
-                shift = (shift_1 + shift_2).reshape((n_replicated_atoms, 3))
-                phi_partial += sign_1 * sign_2 * self.calculate_single_third_with_shift(shift, dx)
-        return phi_partial
-=======
         dx = self.third_order_delta
         replicated_cell = np.linalg.inv(replicated_atoms.cell)
         # Compute third order force constant matrices by using the central
@@ -792,4 +738,35 @@
         phifull = phifull.reshape((self.n_atoms * 3, self.n_replicas * self.n_atoms * 3, self.n_replicas * self.n_atoms * 3))
 
         return phifull
->>>>>>> 5a9c4376
+
+
+    def calculate_single_third_on_phonons(self, k_0, m_0, k_2, m_2, evect, chi):
+        #TODO: use a different dx value for the reciprocal space
+        #TODO: we probably need to rescale by the mass
+        dx = self.third_order_delta
+        atoms = self.atoms
+        replicated_atoms = self.replicated_atoms
+
+        n_in_unit_cell = len(atoms.numbers)
+        replicated_atoms = replicated_atoms
+        n_replicated_atoms = len(replicated_atoms.numbers)
+        n_supercell = int(replicated_atoms.positions.shape[0] / n_in_unit_cell)
+        phi_partial = np.zeros((n_supercell * n_in_unit_cell * 3))
+        for sign_1 in (1, -1):
+            for sign_2 in (1, -1):
+                shift_1 = sign_1 * dx * (evect[k_0, :, m_0] * chi[k_0, 0]).reshape((1, n_in_unit_cell, 3))
+                shift_2 = sign_2 * dx * (np.conj(evect[np.newaxis, k_2, :, m_2]) * np.conj(chi[k_2, :, np.newaxis])).reshape((self.n_replicas, n_in_unit_cell, 3))
+                shift = (shift_1 + shift_2).reshape((n_replicated_atoms, 3))
+                phi_partial += sign_1 * sign_2 * self.calculate_single_third_with_shift(shift, dx)
+        return phi_partial
+
+
+    def calculate_single_third_with_shift(self, shift, dx):
+        atoms = self.atoms
+        replicated_atoms = self.replicated_atoms
+        n_in_unit_cell = len(atoms.numbers)
+        replicated_atoms = replicated_atoms
+        n_supercell = int(replicated_atoms.positions.shape[0] / n_in_unit_cell)
+        phi_partial = np.zeros((n_supercell * n_in_unit_cell * 3))
+        phi_partial[:] = (-1. / (4. * dx * dx) * self.gradient(replicated_atoms.positions + shift, replicated_atoms))
+        return phi_partial